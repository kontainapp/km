--- conflicted
+++ resolved
@@ -8,26 +8,31 @@
   - package-ecosystem: "gomod"
     directory: "/" # Location of package manifests
     schedule:
-<<<<<<< HEAD
-      interval: "daily"
+      interval: "weekly"
     commit-message:
       # without space, a ':' will be added to prefix. 
       prefix: "[no ci] "
-=======
-      interval: "weekly"
 
   - package-ecosystem: "pip"
     directory: "/" # Location of package manifests
     schedule:
       interval: "weekly"
+    commit-message:
+      # without space, a ':' will be added to prefix. 
+      prefix: "[no ci] "
 
   - package-ecosystem: "docker"
     directory: "/" # Location of package manifests
     schedule:
       interval: "weekly"
+    commit-message:
+      # without space, a ':' will be added to prefix. 
+      prefix: "[no ci] "
 
   - package-ecosystem: "github-actions"
     directory: "/" # Location of package manifests
     schedule:
       interval: "weekly"
->>>>>>> e6c7771a
+    commit-message:
+      # without space, a ':' will be added to prefix. 
+      prefix: "[no ci] "
