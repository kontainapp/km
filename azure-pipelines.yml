#
# Kontain Monitor Azure Pipeline definition
#
name: ci-$(BuildID) $(Date:yyyyMMdd)$(Rev:.r)

trigger:
  branches:
    include:
    - master
    - ci/* # prefix ci/ to force CI on every push. e.g. ci/msterin/test-azure-devops
  paths:
    exclude:
    - README.md
    - docs/*

pr:
  - master

variables:
  vmImage: "ubuntu-18.04"
  pod_test_km: "pod/test-km-$(buildenv.type)-ci-$(Build.BuildId)"
  pod_test_node: "pod/test-node-$(buildenv.type)-ci-$(Build.BuildId)"
  pod_test_python: "pod/test-python-$(buildenv.type)-ci-$(Build.BuildId)"
<<<<<<< HEAD
  # Helper vars for the build. Note that in Azure pipeline this also makes UPPCASE_NAME
  # of a var exposed in environment. E.g. 'dtype=fedora' means all shells will see DTYPE=fedora.
  dtype: $(buildenv.type) # until we add other distros, this always maps to DTYPE=fedora (see 'strategy' below)
  image_version: ci-$(Build.BuildId) # defaut IMAGE_VERSION setting for all commands
=======
  dtype: $(buildenv.type)
  #bash_tracing: true # uncomment to enable '-x' in all bash scripts
>>>>>>> e5ba0ca9

strategy:
  matrix:
    fedora:
      buildenv.type: fedora
    # Note: DTYPE=$(buildenv.type) below is needed only for Ubuntu; fedora is the default
    # ubuntu:
    #   buildenv.type: ubuntu
pool:
  vmImage: $(vmImage)

steps:
  - checkout: self
    submodules: true

  - bash: |
      echo ====Environment info===
      echo "SHA: $(git rev-parse HEAD)"
      echo "=== Last 10 commits:"
      git log -n 10 --graph --pretty=format:'%h% %d %s %cr %ce'
      echo "=== VM/OS:"
      cat /proc/version
      echo "=== Docker version:"
      docker version
      echo  =======================
      env
    displayName: Print build environment info

  - bash: make -C cloud/azure login-cli
      SP_APPID=$(SP_appId) SP_PASSWORD=$(SP_password) SP_TENANT=$(SP_tenant) SP_DISPLAYNAME=$(SP_displayName)
    displayName: Login to Azure, container registry and Kubernetes

  - bash: |
<<<<<<< HEAD
      set -x -e
=======
      set -e
      if [ -v BASH_TRACING ] ; then set -x ; fi
>>>>>>> e5ba0ca9
      make -C tests pull-buildenv-image IMAGE_VERSION=latest
      make -j withdocker
      make -C tests testenv-image push-testenv-image
    displayName: KM test - set build environment, build, create test container and push it to registry

  - bash: make -C cloud/azure ci-run-tests LOCATION=tests POD_NAME=$(pod_test_km)
    displayName: Run KM tests on Kubernetes
    timeoutInMinutes: 10

  - bash: make -C cloud/azure ci-prepare-testenv LOCATION=payloads/python
    displayName: Python.km test - set build environment, build, create test container and push it to registry

  - bash: make -C cloud/azure ci-run-tests LOCATION=payloads/python POD_NAME=$(pod_test_python)
    displayName: Run Python.km tests on Kubernetes
    timeoutInMinutes: 5

  - bash: make -C cloud/azure ci-prepare-testenv LOCATION=payloads/node
    displayName: Node.km test - set build environment, build, create test container and push it to registry

  - bash: make -C cloud/azure ci-run-tests LOCATION=payloads/node POD_NAME=$(pod_test_node)
    displayName: Run Node.km tests on Kubernetes
    timeoutInMinutes: 5

  - bash: |
      if [ -v BASH_TRACING ] ; then set -x ; fi
      make -C cloud/azure ci-image-purge CI_IMAGE_DRY_RUN=""
      # TODO - if the **test** failed (especially with kmcore), we want to keep these pods for a few days
      # Setting vars doc: https://docs.microsoft.com/en-us/azure/devops/pipelines/process/variables
      echo "======= Printing statuses and cleaning up ======"
      for p in $(pod_test_km) $(pod_test_python) $(pod_test_node); do  kubectl get $p -o json; kubectl delete $p; done
      rm -f ~/.kube/config
      az logout
    condition: always()
    displayName: Cleanup test job,  purge old test images and logout<|MERGE_RESOLUTION|>--- conflicted
+++ resolved
@@ -21,15 +21,11 @@
   pod_test_km: "pod/test-km-$(buildenv.type)-ci-$(Build.BuildId)"
   pod_test_node: "pod/test-node-$(buildenv.type)-ci-$(Build.BuildId)"
   pod_test_python: "pod/test-python-$(buildenv.type)-ci-$(Build.BuildId)"
-<<<<<<< HEAD
   # Helper vars for the build. Note that in Azure pipeline this also makes UPPCASE_NAME
   # of a var exposed in environment. E.g. 'dtype=fedora' means all shells will see DTYPE=fedora.
   dtype: $(buildenv.type) # until we add other distros, this always maps to DTYPE=fedora (see 'strategy' below)
   image_version: ci-$(Build.BuildId) # defaut IMAGE_VERSION setting for all commands
-=======
-  dtype: $(buildenv.type)
   #bash_tracing: true # uncomment to enable '-x' in all bash scripts
->>>>>>> e5ba0ca9
 
 strategy:
   matrix:
@@ -63,12 +59,8 @@
     displayName: Login to Azure, container registry and Kubernetes
 
   - bash: |
-<<<<<<< HEAD
-      set -x -e
-=======
       set -e
       if [ -v BASH_TRACING ] ; then set -x ; fi
->>>>>>> e5ba0ca9
       make -C tests pull-buildenv-image IMAGE_VERSION=latest
       make -j withdocker
       make -C tests testenv-image push-testenv-image
