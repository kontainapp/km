/*
 * Copyright © 2018-2019 Kontain Inc. All rights reserved.
 *
 * Kontain Inc CONFIDENTIAL
 *
 * This file includes unpublished proprietary source code of Kontain Inc. The
 * copyright notice above does not evidence any actual or intended publication
 * of such source code. Disclosure of this source code or any related
 * proprietary information is strictly prohibited without the express written
 * permission of Kontain Inc.
 */

#include <errno.h>
#include <stdio.h>
#include <unistd.h>
#include <sys/prctl.h>
#include <sys/socket.h>
#include <sys/syscall.h>
#include <sys/time.h>
#include <asm/prctl.h>
#include <linux/futex.h>
#include <linux/stat.h>

#include "km.h"
#include "km_filesys.h"
#include "km_hcalls.h"
#include "km_mem.h"
#include "km_signal.h"
#include "km_syscall.h"
#include "km_unittest.h"

/*
 * User space (km) implementation of hypercalls.
 * These functions are called from kvm_vcpu_run() when guest makes hypercall
 * vmexit, currently via OUTL command.
 *
 * km_hcalls_init() registers hypercalls in the table indexed by hcall #
 * TODO: make registration configurable so only payload specific set of hcalls
 * is registered
 *
 * Normally Linux system calls take parameters and return results in registers.
 * RAX is system call number and return value. The remaining up to 6 args are
 * "D" "S" "d" "r10" "r8" "r9".
 *
 * Unfortunately we have no access to registers from the guest, so instead guest
 * puts the values that normally would go to registers into km_hc_args_t
 * structure. Syscall number is passed as an IO port number, result is returned
 * in hc_ret field.
 *
 * __syscall_X() simply picks the values from memory into registers and do the
 * system call on behalf of the guest.
 *
 * Some of the values passed in these arguments are guest addresses. There is no
 * pattern here, each system call has its own signature. We need to translate
 * the guest addresses to km view to make things work, using km_gva_to_kma() when
 * appropriate. There is no machinery, need to manually interpret each system
 * call. We paste signature in comment to make it a bit easier. Look into each
 * XXX_hcall() for examples.
 */

static inline uint64_t km_gva_to_kml(uint64_t gva)
{
   return (uint64_t)km_gva_to_kma(gva);
}

/*
 * FS reg used to store guest_thread pointer
 */
static km_hc_ret_t arch_prctl_hcall(void* v, int hc, km_hc_args_t* arg)
{
   // int arch_prctl(int code, unsigned long addr);
   // int arch_prctl(int code, unsigned long* addr);
   km_vcpu_t* vcpu = v;
   int code = arg->arg1;

   switch (code) {
      case ARCH_SET_FS:
         if (km_gva_to_kma(arg->arg2) == NULL) {   // just to check, FS gets gva value
            arg->hc_ret = -EPERM;
         } else {
            vcpu->guest_thr = arg->arg2;
            km_read_sregisters(vcpu);
            vcpu->sregs.fs.base = vcpu->guest_thr;
            km_write_sregisters(vcpu);
            arg->hc_ret = 0;
         }
         break;

      case ARCH_GET_FS: {
         km_kma_t addr = km_gva_to_kma(arg->arg2);
         if (addr == NULL) {
            arg->hc_ret = -EFAULT;
         } else {
            *(u_int64_t*)addr = vcpu->guest_thr;
            arg->hc_ret = 0;
         }
         break;
      }
      default:
         arg->hc_ret = -ENOTSUP;
         break;
   }
   return HC_CONTINUE;
}

/*
 * guest code executed exit(status);
 */
static km_hc_ret_t exit_hcall(void* vcpu, int hc, km_hc_args_t* arg)
{
   return HC_STOP;
}

/*
 * guest code executed exit_grp(status);
 */
static km_hc_ret_t exit_grp_hcall(void* vcpu, int hc, km_hc_args_t* arg)
{
   machine.exit_status = arg->arg1;
   return HC_ALLSTOP;
}

/*
 * read/write and pread/pwrite. The former ignores the 4th arg
 */
static km_hc_ret_t prw_hcall(void* vcpu, int hc, km_hc_args_t* arg)
{
   // ssize_t read(int fd, void *buf, size_t count);
   // ssize_t write(int fd, const void *buf, size_t count);
   // ssize_t pread(int fd, void *buf, size_t count, off_t offset);
   // ssize_t pwrite(int fd, const void* buf, size_t count, off_t offset);
   // arg->hc_ret = __syscall_4(hc, arg->arg1, km_gva_to_kml(arg->arg2), arg->arg3, arg->arg4);
   void* buf = km_gva_to_kma(arg->arg2);
   if (buf == NULL) {
      arg->hc_ret = -EFAULT;
      return HC_CONTINUE;
   }
   // arg->hc_ret = km_fs_prw(vcpu, hc, arg->arg1, km_gva_to_kma(arg->arg2), arg->arg3, arg->arg4);
   arg->hc_ret = km_fs_prw(vcpu, hc, arg->arg1, buf, arg->arg3, arg->arg4);
   return HC_CONTINUE;
}

/*
 * readv/writev and preadv/pwritev. The former ignores the 4th arg
 */
static km_hc_ret_t prwv_hcall(void* vcpu, int hc, km_hc_args_t* arg)
{
   void* buf = km_gva_to_kma(arg->arg2);
   if (buf == NULL) {
      arg->hc_ret = -EFAULT;
      return HC_CONTINUE;
   }
   arg->hc_ret = km_fs_prwv(vcpu, hc, arg->arg1, buf, arg->arg3, arg->arg4);
   return HC_CONTINUE;
}

static km_hc_ret_t accept_hcall(void* vcpu, int hc, km_hc_args_t* arg)
{
   // int accept(int sockfd, struct sockaddr *addr, socklen_t *addrlen);
   void* addr = km_gva_to_kma(arg->arg2);
   void* addrlen = km_gva_to_kma(arg->arg3);
   if (addr == NULL || addrlen == NULL) {
      arg->hc_ret = -EFAULT;
      return HC_CONTINUE;
   }
   arg->hc_ret = km_fs_accept(vcpu, arg->arg1, addr, addrlen);
   return HC_CONTINUE;
}

static km_hc_ret_t socketpair_hcall(void* vcpu, int hc, km_hc_args_t* arg)
{
   // int socketpair(int domain, int type, int protocol, int sv[2]);
   void* sv = km_gva_to_kma(arg->arg4);
   if (sv == NULL) {
      arg->hc_ret = -EFAULT;
      return HC_CONTINUE;
   }
   arg->hc_ret = km_fs_socketpair(vcpu, arg->arg1, arg->arg2, arg->arg3, sv);
   return HC_CONTINUE;
}

static km_hc_ret_t connect_hcall(void* vcpu, int hc, km_hc_args_t* arg)
{
   //  int connect(int sockfd, const struct sockaddr *addr, socklen_t addrlen);
   void* addr = km_gva_to_kma(arg->arg2);
   if (addr == NULL) {
      arg->hc_ret = -EFAULT;
      return HC_CONTINUE;
   }
   arg->hc_ret = km_fs_connect(vcpu, arg->arg1, addr, arg->arg3);
   return HC_CONTINUE;
}

static km_hc_ret_t bind_hcall(void* vcpu, int hc, km_hc_args_t* arg)
{
   // int bind(int sockfd, const struct sockaddr *addr, socklen_t addrlen);
   void* addr = km_gva_to_kma(arg->arg2);
   if (addr == NULL) {
      arg->hc_ret = -EFAULT;
      return HC_CONTINUE;
   }
   arg->hc_ret = km_fs_bind(vcpu, arg->arg1, addr, arg->arg3);
   return HC_CONTINUE;
}

static km_hc_ret_t listen_hcall(void* vcpu, int hc, km_hc_args_t* arg)
{
   // int listen(int sockfd, int backlog);
   arg->hc_ret = km_fs_listen(vcpu, arg->arg1, arg->arg2);
   return HC_CONTINUE;
}

static km_hc_ret_t socket_hcall(void* vcpu, int hc, km_hc_args_t* arg)
{
   // int socket(int domain, int type, int protocol);
   arg->hc_ret = km_fs_socket(vcpu, arg->arg1, arg->arg2, arg->arg3);
   return HC_CONTINUE;
}

static km_hc_ret_t getsockopt_hcall(void* vcpu, int hc, km_hc_args_t* arg)
{
   // int getsockopt(int sockfd, int level, int optname, void *optval, socklen_t
   // *optlen);
   void* optval = km_gva_to_kma(arg->arg4);
   void* optlen = km_gva_to_kma(arg->arg5);
   if (optval == NULL || optlen == NULL) {
      arg->hc_ret = -EFAULT;
      return HC_CONTINUE;
   }
   arg->hc_ret = km_fs_getsockopt(vcpu, arg->arg1, arg->arg2, arg->arg3, optval, optlen);
   return HC_CONTINUE;
}

static km_hc_ret_t setsockopt_hcall(void* vcpu, int hc, km_hc_args_t* arg)
{
   // int setsockopt(int sockfd, int level, int optname, const void *optval,
   // socklen_t optlen);
   void* optval = km_gva_to_kma(arg->arg4);
   if (optval == NULL) {
      arg->hc_ret = -EFAULT;
      return HC_CONTINUE;
   }
   arg->hc_ret = km_fs_setsockopt(vcpu, arg->arg1, arg->arg2, arg->arg3, optval, arg->arg5);
   return HC_CONTINUE;
}

static km_hc_ret_t sendrecvmsg_hcall(void* vcpu, int hc, km_hc_args_t* arg)
{
   // ssize_t sendmsg(int sockfd, const struct msghdr *msg, int flags);
   // ssize_t recvmsg(int sockfd, struct msghdr *msg, int flags);
   struct msghdr* msg_kma = km_gva_to_kma(arg->arg2);
   struct msghdr msg;

   if (msg_kma == NULL) {
      arg->hc_ret = -EFAULT;
      return HC_CONTINUE;
   }
   msg.msg_name = km_gva_to_kma_nocheck((uint64_t)msg_kma->msg_name);   // optional
   msg.msg_namelen = msg_kma->msg_namelen;
   msg.msg_iovlen = msg_kma->msg_iovlen;
   struct iovec iov[msg.msg_iovlen];
   for (int i = 0; i < msg.msg_iovlen; i++) {
      struct iovec* iov_kma;

      if ((iov_kma = km_gva_to_kma((uint64_t)msg_kma->msg_iov)) == NULL) {
         arg->hc_ret = -EFAULT;
         return HC_CONTINUE;
      }
      iov[i].iov_base = km_gva_to_kma((uint64_t)iov_kma[i].iov_base);
      iov[i].iov_len = iov_kma[i].iov_len;
   }
   msg.msg_iov = iov;
   msg.msg_control = km_gva_to_kma_nocheck((uint64_t)msg_kma->msg_control);   // optional
   msg.msg_controllen = msg_kma->msg_controllen;
   msg.msg_flags = msg_kma->msg_flags;
   arg->hc_ret = km_fs_sendrecvmsg(vcpu, hc, arg->arg1, &msg, arg->arg3);
   if (hc == SYS_recvmsg) {
      msg_kma->msg_namelen = msg.msg_namelen;
      msg_kma->msg_controllen = msg.msg_controllen;
      msg_kma->msg_flags = msg.msg_flags;
   }
   return HC_CONTINUE;
}

static km_hc_ret_t sendfile_hcall(void* vcpu, int hc, km_hc_args_t* arg)
{
   // ssize_t sendfile(int out_fd, int in_fd, off_t *offset, size_t count);
   off_t* offset = NULL;

   if (arg->arg3 != 0 && (offset = km_gva_to_kma(arg->arg3)) == NULL) {
      arg->hc_ret = -EFAULT;
      return HC_CONTINUE;
   }
   arg->hc_ret = km_fs_sendfile(vcpu, arg->arg1, arg->arg2, offset, arg->arg4);
   return HC_CONTINUE;
}

static km_hc_ret_t copy_file_range_hcall(void* vcpu, int hc, km_hc_args_t* arg)
{
   // ssize_t copy_file_range(int fd_in, loff_t *off_in, int fd_out, loff_t *off_out, size_t len,
   // unsigned int flags);
   off_t* off_in = NULL;
   off_t* off_out = NULL;

   if ((arg->arg2 != 0 && (off_in = km_gva_to_kma(arg->arg2)) == NULL) ||
       (arg->arg4 != 0 && (off_out = km_gva_to_kma(arg->arg4)) == NULL)) {
      arg->hc_ret = -EFAULT;
      return HC_CONTINUE;
   }
   arg->hc_ret =
       km_fs_copy_file_range(vcpu, arg->arg1, off_in, arg->arg3, off_out, arg->arg5, arg->arg6);
   return HC_CONTINUE;
}

static km_hc_ret_t ioctl_hcall(void* vcpu, int hc, km_hc_args_t* arg)
{
   // int ioctl(int fd, unsigned long request, void *arg);
   // arg->hc_ret = __syscall_3(hc, arg->arg1, arg->arg2, km_gva_to_kml(arg->arg3));
   void* argp = km_gva_to_kma(arg->arg3);
   if (argp == NULL && arg->arg3 != 0) {
      arg->hc_ret = -EFAULT;
      return HC_CONTINUE;
   }
   arg->hc_ret = km_fs_ioctl(vcpu, arg->arg1, arg->arg2, argp);
   return HC_CONTINUE;
}

static km_hc_ret_t fcntl_hcall(void* vcpu, int hc, km_hc_args_t* arg)
{
   // int fcntl(int fd, int cmd, ...); (Only 1 optional argument)
   arg->hc_ret = km_fs_fcntl(vcpu, arg->arg1, arg->arg2, arg->arg3);
   return HC_CONTINUE;
}

static km_hc_ret_t stat_hcall(void* vcpu, int hc, km_hc_args_t* arg)
{
   // int stat(const char *pathname, struct stat *statbuf);
   void* pathname = km_gva_to_kma(arg->arg1);
   void* statbuf = km_gva_to_kma(arg->arg2);
   if (pathname == NULL || statbuf == NULL) {
      km_info(KM_TRACE_HC, "stat: FAILED path=%p buf=%p", pathname, statbuf);

      arg->hc_ret = -EFAULT;
      return HC_CONTINUE;
   }
   arg->hc_ret = km_fs_stat(vcpu, pathname, statbuf);
   km_info(KM_TRACE_HC, "stat: '%s'", (char*)pathname);
   return HC_CONTINUE;
}
static km_hc_ret_t lstat_hcall(void* vcpu, int hc, km_hc_args_t* arg)
{
   // int lstat(const char *pathname, struct stat *statbuf);
   void* pathname = km_gva_to_kma(arg->arg1);
   void* statbuf = km_gva_to_kma(arg->arg2);
   if (pathname == NULL || statbuf == NULL) {
      arg->hc_ret = -EFAULT;
      return HC_CONTINUE;
   }
   arg->hc_ret = km_fs_lstat(vcpu, pathname, statbuf);
   return HC_CONTINUE;
}

static km_hc_ret_t statx_hcall(void* vcpu, int hc, km_hc_args_t* arg)
{
   // int statx(int dirfd, const char *pathname, int flags, unsigned int mask, struct statx *statxbuf);
   void* pathname = km_gva_to_kma(arg->arg2);
   struct statx* statbuf = km_gva_to_kma(arg->arg5);
   if (pathname == NULL || statbuf == NULL) {
      arg->hc_ret = -EFAULT;
      return HC_CONTINUE;
   }
   arg->hc_ret = km_fs_statx(vcpu, arg->arg1, pathname, arg->arg3, arg->arg4, statbuf);
   return HC_CONTINUE;
}

static km_hc_ret_t fstat_hcall(void* vcpu, int hc, km_hc_args_t* arg)
{
   // int fstat(int fd, struct stat *statbuf);
   void* statbuf = km_gva_to_kma(arg->arg2);
   if (statbuf == NULL) {
      arg->hc_ret = -EFAULT;
      return HC_CONTINUE;
   }
   arg->hc_ret = km_fs_fstat(vcpu, arg->arg1, statbuf);
   return HC_CONTINUE;
}

static km_hc_ret_t getdirents_hcall(void* vcpu, int hc, km_hc_args_t* arg)
{
   // int getdents64(unsigned int fd, struct linux_dirent64 *dirp, unsigned int count);
   void* dirp = km_gva_to_kma(arg->arg2);
   if (dirp == NULL) {
      arg->hc_ret = -EFAULT;
      return HC_CONTINUE;
   }
   arg->hc_ret = km_fs_getdents64(vcpu, arg->arg1, dirp, arg->arg3);
   return HC_CONTINUE;
}

static km_hc_ret_t getcwd_hcall(void* vcpu, int hc, km_hc_args_t* arg)
{
   // int getcwd(char *buf, size_t size);
   void* buf = km_gva_to_kma(arg->arg1);
   if (buf == NULL) {
      arg->hc_ret = -EFAULT;
      return HC_CONTINUE;
   }
   arg->hc_ret = km_fs_getcwd(vcpu, buf, arg->arg2);
   return HC_CONTINUE;
}

static km_hc_ret_t close_hcall(void* vcpu, int hc, km_hc_args_t* arg)
{
   // arg->hc_ret = __syscall_1(hc, arg->arg1);
   arg->hc_ret = km_fs_close(vcpu, arg->arg1);
   return HC_CONTINUE;
}

static km_hc_ret_t shutdown_hcall(void* vcpu, int hc, km_hc_args_t* arg)
{
   // int shutdown(int sockfd, int how);
   arg->hc_ret = km_fs_shutdown(vcpu, arg->arg1, arg->arg2);
   return HC_CONTINUE;
}

static km_hc_ret_t brk_hcall(void* vcpu, int hc, km_hc_args_t* arg)
{
   arg->hc_ret = km_mem_brk(arg->arg1);
   return HC_CONTINUE;
}

static km_hc_ret_t futex_hcall(void* vcpu, int hc, km_hc_args_t* arg)
{
   int op = arg->arg2;
   uint64_t timeout_or_val2;

   // int futex(int *uaddr, int futex_op, int val,
   //   const struct timespec *timeout,   /* or: uint32_t val2 */
   //   int *uaddr2, int val3);
   switch (op & 0xf) {
      case FUTEX_WAIT:
      case FUTEX_WAIT_BITSET:
      case FUTEX_LOCK_PI:
      case FUTEX_WAIT_REQUEUE_PI:
         timeout_or_val2 = km_gva_to_kml(arg->arg4);
         break;
      default:
         timeout_or_val2 = arg->arg4;
         break;
   }
   arg->hc_ret = __syscall_6(hc,
                             km_gva_to_kml(arg->arg1),
                             op,
                             arg->arg3,
                             timeout_or_val2,
                             km_gva_to_kml(arg->arg5),
                             arg->arg6);
   return HC_CONTINUE;
}

static km_hc_ret_t mmap_hcall(void* vcpu, int hc, km_hc_args_t* arg)
{
   // void *mmap(void *addr, size_t length, int prot, int flags, int fd, off_t offset);
   arg->hc_ret = km_guest_mmap(arg->arg1, arg->arg2, arg->arg3, arg->arg4, arg->arg5, arg->arg6);
   return HC_CONTINUE;
};

static km_hc_ret_t munmap_hcall(void* vcpu, int hc, km_hc_args_t* arg)
{
   // int munmap(void *addr, size_t length);
   arg->hc_ret = km_guest_munmap(arg->arg1, arg->arg2);
   return HC_CONTINUE;
};

static km_hc_ret_t mremap_hcall(void* vcpu, int hc, km_hc_args_t* arg)
{
   // void *mremap(void *old_address, size_t old_size, size_t new_size, int flags, ... /* void
   // *new_address */);
   if (km_gva_to_kma(arg->arg1) == NULL) {
      arg->hc_ret = -EINVAL;
   } else {
      arg->hc_ret = km_guest_mremap(arg->arg1, arg->arg2, arg->arg3, arg->arg4, arg->arg5);
   }
   return HC_CONTINUE;
};

static km_hc_ret_t mprotect_hcall(void* vcpu, int hc, km_hc_args_t* arg)
{
   //  int mprotect(void *addr, size_t len, int prot);
   arg->hc_ret = km_guest_mprotect(arg->arg1, arg->arg2, arg->arg3);
   return HC_CONTINUE;
};

static km_hc_ret_t clock_time_hcall(void* vcpu, int hc, km_hc_args_t* arg)
{
   // int clock_gettime(clockid_t clk_id, struct timespec *tp);
   if (arg->arg2 != 0 && km_gva_to_kml(arg->arg2) == 0) {
      arg->hc_ret = -EFAULT;
      return HC_CONTINUE;
   }
   arg->hc_ret = __syscall_2(hc, arg->arg1, km_gva_to_kml(arg->arg2));
   return HC_CONTINUE;
}

/*
 * TODO: only see advice 4, MADV_DONTNEED so far. Might want to pass that to the host to expedite
 * freeing resources, assuming it has to be our memory
 */
static km_hc_ret_t madvise_hcall(void* vcpu, int hc, km_hc_args_t* arg)
{
   // int madvise(void *addr, size_t length, int advice);
   km_infox(KM_TRACE_HC, "hc = %d (madvise), %ld %lx %lx", hc, arg->arg1, arg->arg2, arg->arg3);
   arg->hc_ret = 0;
   return HC_CONTINUE;
}

static km_hc_ret_t umask_hcall(void* vcpu, int hc, km_hc_args_t* arg)
{
   // mode_t umask(mode_t mask);
   arg->hc_ret = __syscall_1(hc, arg->arg1);
   return HC_CONTINUE;
}

static km_hc_ret_t readlink_hcall(void* vcpu, int hc, km_hc_args_t* arg)
{
   // ssize_t readlink(const char *pathname, char *buf, size_t bufsiz);
   void* pathname = km_gva_to_kma(arg->arg1);
   void* buf = km_gva_to_kma(arg->arg2);
   if (pathname == NULL || buf == NULL) {
      arg->hc_ret = -EFAULT;
      return HC_CONTINUE;
   }
   arg->hc_ret = km_fs_readlink(vcpu, pathname, buf, arg->arg3);
   return HC_CONTINUE;
}

static km_hc_ret_t getrandom_hcall(void* vcpu, int hc, km_hc_args_t* arg)
{
   // ssize_t getrandom(void *buf, size_t buflen, unsigned int flags);
   void* buf = km_gva_to_kma(arg->arg1);
   if (buf == NULL) {
      arg->hc_ret = -EFAULT;
      return HC_CONTINUE;
   }
   arg->hc_ret = __syscall_3(hc, km_gva_to_kml(arg->arg1), arg->arg2, arg->arg3);
   return HC_CONTINUE;
}

static km_hc_ret_t open_hcall(void* vcpu, int hc, km_hc_args_t* arg)
{
   // int open(const char *pathname, int flags, mode_t mode);
   // arg->hc_ret = __syscall_3(hc, km_gva_to_kml(arg->arg1), arg->arg2, arg->arg3);
   void* pathname = km_gva_to_kma(arg->arg1);
   if (pathname == NULL) {
      arg->hc_ret = -EFAULT;
      return HC_CONTINUE;
   }
   arg->hc_ret = km_fs_open(vcpu, pathname, arg->arg2, arg->arg3);
   return HC_CONTINUE;
}

static km_hc_ret_t lseek_hcall(void* vcpu, int hc, km_hc_args_t* arg)
{
   // off_t lseek(int fd, off_t offset, int whence);
   arg->hc_ret = km_fs_lseek(vcpu, arg->arg1, arg->arg2, arg->arg3);
   return HC_CONTINUE;
}

static km_hc_ret_t symlink_hcall(void* vcpu, int hc, km_hc_args_t* arg)
{
   // int symlink(const char *target, const char *linkpath);
   void* target = km_gva_to_kma(arg->arg1);
   void* linkpath = km_gva_to_kma(arg->arg2);
   if (target == NULL || linkpath == NULL) {
      arg->hc_ret = -EFAULT;
      return HC_CONTINUE;
   }
   arg->hc_ret = hc == SYS_symlink ? km_fs_symlink(vcpu, target, linkpath)
                                   : km_fs_link(vcpu, target, linkpath);
   return HC_CONTINUE;
}

static km_hc_ret_t rename_hcall(void* vcpu, int hc, km_hc_args_t* arg)
{
   // int rename(const char *oldpath, const char *newpath);
   void* oldpath = km_gva_to_kma(arg->arg1);
   void* newpath = km_gva_to_kma(arg->arg2);
   if (oldpath == NULL || newpath == NULL) {
      arg->hc_ret = -EFAULT;
      return HC_CONTINUE;
   }
   arg->hc_ret = km_fs_rename(vcpu, oldpath, newpath);
   return HC_CONTINUE;
}

static km_hc_ret_t chdir_hcall(void* vcpu, int hc, km_hc_args_t* arg)
{
   // int chdir(const char *path);
   void* path = km_gva_to_kma(arg->arg1);
   if (path == NULL) {
      arg->hc_ret = -EFAULT;
      return HC_CONTINUE;
   }
   arg->hc_ret = km_fs_chdir(vcpu, path);
   return HC_CONTINUE;
}

static km_hc_ret_t fchdir_hcall(void* vcpu, int hc, km_hc_args_t* arg)
{
   // int fchdir(int fd);
   arg->hc_ret = km_fs_fchdir(vcpu, arg->arg1);
   return HC_CONTINUE;
}

static km_hc_ret_t truncate_hcall(void* vcpu, int hc, km_hc_args_t* arg)
{
   // int truncate(const char *path, off_t length);
   void* path = km_gva_to_kma(arg->arg1);
   if (path == NULL) {
      arg->hc_ret = -EFAULT;
      return HC_CONTINUE;
   }
   arg->hc_ret = km_fs_truncate(vcpu, path, arg->arg2);
   return HC_CONTINUE;
}

static km_hc_ret_t ftruncate_hcall(void* vcpu, int hc, km_hc_args_t* arg)
{
   // int ftruncate(int fd, off_t length);
   arg->hc_ret = km_fs_ftruncate(vcpu, arg->arg1, arg->arg2);
   return HC_CONTINUE;
}

static km_hc_ret_t fsync_hcall(void* vcpu, int hc, km_hc_args_t* arg)
{
   // int fsync(int fd);
   arg->hc_ret = km_fs_fsync(vcpu, arg->arg1);
   return HC_CONTINUE;
}

static km_hc_ret_t fdatasync_hcall(void* vcpu, int hc, km_hc_args_t* arg)
{
   // int fdatasync(int fd);
   arg->hc_ret = km_fs_fdatasync(vcpu, arg->arg1);
   return HC_CONTINUE;
}

static km_hc_ret_t mkdir_hcall(void* vcpu, int hc, km_hc_args_t* arg)
{
   // int mkdir(const char *path, mode_t mode);
   void* path = km_gva_to_kma(arg->arg1);
   if (path == NULL) {
      arg->hc_ret = -EFAULT;
      return HC_CONTINUE;
   }
   arg->hc_ret = km_fs_mkdir(vcpu, path, arg->arg2);
   return HC_CONTINUE;
}

static km_hc_ret_t rmdir_hcall(void* vcpu, int hc, km_hc_args_t* arg)
{
   // int rmdir(const char *path);
   void* path = km_gva_to_kma(arg->arg1);
   if (path == NULL) {
      arg->hc_ret = -EFAULT;
      return HC_CONTINUE;
   }
   arg->hc_ret = km_fs_rmdir(vcpu, path);
   return HC_CONTINUE;
}

static km_hc_ret_t select_hcall(void* vcpu, int hc, km_hc_args_t* arg)
{
   //  int select(int nfds, fd_set *readfds, fd_set *writefds,
   //             fd_set *exceptfds, struct timeval *timeout);
   // NULL is a legal value for readfds, writefds, exceptfds, and timeout
   void* readfds = km_gva_to_kma(arg->arg2);
   void* writefds = km_gva_to_kma(arg->arg3);
   void* exceptfds = km_gva_to_kma(arg->arg4);
   void* timeout = km_gva_to_kma(arg->arg5);
   if (readfds == NULL && arg->arg2 != 0) {
      arg->hc_ret = -EFAULT;
      return HC_CONTINUE;
   }
   if (writefds == NULL && arg->arg3 != 0) {
      arg->hc_ret = -EFAULT;
      return HC_CONTINUE;
   }
   if (exceptfds == NULL && arg->arg4 != 0) {
      arg->hc_ret = -EFAULT;
      return HC_CONTINUE;
   }
   if (timeout == NULL && arg->arg5 != 0) {
      arg->hc_ret = -EFAULT;
      return HC_CONTINUE;
   }
   arg->hc_ret = km_fs_select(vcpu, arg->arg1, readfds, writefds, exceptfds, timeout);
   return HC_CONTINUE;
}

static km_hc_ret_t sendto_hcall(void* vcpu, int hc, km_hc_args_t* arg)
{
   // ssize_t sendto(int sockfd, const void *buf, size_t len, int flags,
   //                const struct sockaddr *dest_addr, socklen_t addrlen);
   arg->hc_ret = km_fs_sendto(vcpu,
                              arg->arg1,
                              km_gva_to_kma(arg->arg2),
                              arg->arg3,
                              arg->arg4,
                              km_gva_to_kma(arg->arg5),
                              arg->arg6);
   return HC_CONTINUE;
}

static km_hc_ret_t nanosleep_hcall(void* vcpu, int hc, km_hc_args_t* arg)
{
   // int nanosleep(const struct timespec* req, struct timespec* rem);
   // NULL is a legal value for rem.
   void* rem = km_gva_to_kma(arg->arg2);
   if (rem == NULL && arg->arg2 != 0) {
      arg->hc_ret = -EFAULT;
      return HC_CONTINUE;
   }
   arg->hc_ret = __syscall_2(hc, km_gva_to_kml(arg->arg1), km_gva_to_kml(arg->arg2));
   return HC_CONTINUE;
}

static km_hc_ret_t access_hcall(void* vcpu, int hc, km_hc_args_t* arg)
{
   // int access(const char *pathname, int mode);
   void* pathname = km_gva_to_kma(arg->arg1);
   if (pathname == NULL) {
      arg->hc_ret = -EFAULT;
      return HC_CONTINUE;
   }

   arg->hc_ret = km_fs_access(vcpu, pathname, arg->arg2);
   return HC_CONTINUE;
}

static km_hc_ret_t dup_hcall(void* vcpu, int hc, km_hc_args_t* arg)
{
   // int dup(int oldfd);
   arg->hc_ret = km_fs_dup(vcpu, arg->arg1);
   return HC_CONTINUE;
}

static km_hc_ret_t dup2_hcall(void* vcpu, int hc, km_hc_args_t* arg)
{
   // int dup(int oldfd);
   arg->hc_ret = km_fs_dup2(vcpu, arg->arg1, arg->arg2);
   return HC_CONTINUE;
}

static km_hc_ret_t dup3_hcall(void* vcpu, int hc, km_hc_args_t* arg)
{
   // int dup3(int oldfd, int newfd, int flags);
   arg->hc_ret = km_fs_dup3(vcpu, arg->arg1, arg->arg2, arg->arg3);
   return HC_CONTINUE;
}

static km_hc_ret_t pause_hcall(void* vcpu, int hc, km_hc_args_t* arg)
{
   // int pause(void);
   arg->hc_ret = __syscall_0(hc);
   return HC_CONTINUE;
}

static km_hc_ret_t get_sock_peer_name_hcall(void* vcpu, int hc, km_hc_args_t* arg)
{
   // int getsockname(int sockfd, struct sockaddr *addr, socklen_t *addrlen);
   // int getpeername(int sockfd, struct sockaddr *addr, socklen_t *addrlen);
   void* addr = km_gva_to_kma(arg->arg2);
   void* addrlen = km_gva_to_kma(arg->arg3);
   if (addr == NULL || addrlen == NULL) {
      arg->hc_ret = -EFAULT;
      return HC_CONTINUE;
   }
   arg->hc_ret = km_fs_get_sock_peer_name(vcpu, hc, arg->arg1, addr, addrlen);
   return HC_CONTINUE;
}

static km_hc_ret_t poll_hcall(void* vcpu, int hc, km_hc_args_t* arg)
{
   // int poll(struct pollfd *fds, nfds_t nfds, int timeout);
   void* fds = km_gva_to_kma(arg->arg1);
   if (fds == NULL) {
      arg->hc_ret = -EFAULT;
      return HC_CONTINUE;
   }
   arg->hc_ret = km_fs_poll(vcpu, fds, arg->arg2, arg->arg3);
   return HC_CONTINUE;
}

static km_hc_ret_t accept4_hcall(void* vcpu, int hc, km_hc_args_t* arg)
{
   // int accept4(int sockfd, struct sockaddr *addr,
   //             socklen_t *addrlen, int flags);
   // NULL is a legal value for addr and addrlen.
   void* addr = km_gva_to_kma(arg->arg2);
   void* addrlen = km_gva_to_kma(arg->arg3);
   if (addr == NULL && arg->arg2 != 0) {
      arg->hc_ret = -EFAULT;
      return HC_CONTINUE;
   }
   if (addrlen == NULL && arg->arg3 != 0) {
      arg->hc_ret = -EFAULT;
      return HC_CONTINUE;
   }
   arg->hc_ret = km_fs_accept4(vcpu, arg->arg1, addr, addrlen, arg->arg4);
   return HC_CONTINUE;
}

static km_hc_ret_t recvfrom_hcall(void* vcpu, int hc, km_hc_args_t* arg)
{
   // ssize_t recvfrom(int sockfd, void *buf, size_t len, int flags,
   //                  struct sockaddr *srcaddr, socklen_t *addrlen);
   // srcaddr and addrlen are optional
   void* buf = km_gva_to_kma(arg->arg2);
   void* srcaddr = km_gva_to_kma(arg->arg5);
   void* addrlen = km_gva_to_kma(arg->arg6);
   if (buf == NULL) {
      arg->hc_ret = -EFAULT;
      return HC_CONTINUE;
   }
   if (srcaddr == NULL && arg->arg5 != 0) {
      arg->hc_ret = -EFAULT;
      return HC_CONTINUE;
   }
   if (addrlen == NULL && arg->arg6 != 0) {
      arg->hc_ret = -EFAULT;
      return HC_CONTINUE;
   }
   arg->hc_ret = km_fs_recvfrom(vcpu, arg->arg1, buf, arg->arg3, arg->arg4, srcaddr, addrlen);
   return HC_CONTINUE;
}

static km_hc_ret_t getrusage_hcall(void* vcpu, int hc, km_hc_args_t* arg)
{
   // int getrusage(int who, struct rusage *usage);
   void* buf = km_gva_to_kma(arg->arg2);
   if (buf == NULL) {
      arg->hc_ret = -EFAULT;
   } else {
      arg->hc_ret = 0;
      memset(buf, 0, sizeof(struct rusage));
   }
   return HC_CONTINUE;
}

static km_hc_ret_t dummy_hcall(void* vcpu, int hc, km_hc_args_t* arg)
{
   arg->hc_ret = 0;
   km_infox(KM_TRACE_HC,
            "hc = %d (dummy for %s), %ld %lx %lx %lx %lx",
            hc,
            km_hc_name_get(hc),
            arg->arg1,
            arg->arg2,
            arg->arg3,
            arg->arg4,
            arg->arg5);
   return HC_CONTINUE;
}

static km_hc_ret_t getpid_hcall(void* vcpu, int hc, km_hc_args_t* arg)
{
   // pid_t getpid(void);
   arg->hc_ret = 1;
   return HC_CONTINUE;
}

static km_hc_ret_t getppid_hcall(void* vcpu, int hc, km_hc_args_t* arg)
{
   // pid_t getppid(void);
   arg->hc_ret = 0;
   return HC_CONTINUE;
}

static km_hc_ret_t gettid_hcall(void* vcpu, int hc, km_hc_args_t* arg)
{
   // pid_t gettid(void);
   arg->hc_ret = km_vcpu_get_tid(vcpu);
   return HC_CONTINUE;
}

static km_hc_ret_t guest_interrupt_hcall(void* vcpu, int hc, km_hc_args_t* arg)
{
   km_handle_interrupt(vcpu);
   return HC_CONTINUE;
}

static km_hc_ret_t rt_sigprocmask_hcall(void* vcpu, int hc, km_hc_args_t* arg)
{
   // int rt_sigprocmask(int how, const kernel_sigset_t *set, kernel_sigset_t *oldset, size_t sigsetsize);
   km_sigset_t* set = NULL;
   km_sigset_t* oldset = NULL;

   if (arg->arg2 != 0 && (set = km_gva_to_kma(arg->arg2)) == NULL) {
      arg->hc_ret = -EFAULT;
      return HC_CONTINUE;
   }
   if (arg->arg3 != 0 && (oldset = km_gva_to_kma(arg->arg3)) == NULL) {
      arg->hc_ret = -EFAULT;
      return HC_CONTINUE;
   }
   arg->hc_ret = km_rt_sigprocmask(vcpu, arg->arg1, set, oldset, arg->arg4);
   return HC_CONTINUE;
}

static km_hc_ret_t rt_sigaction_hcall(void* vcpu, int hc, km_hc_args_t* arg)
{
   // int rt_sigaction(int signum, const struct sigaction *act, struct sigaction *oldact)
   km_sigaction_t* act = NULL;
   km_sigaction_t* oldact = NULL;

   if (arg->arg2 != 0 && (act = km_gva_to_kma(arg->arg2)) == NULL) {
      arg->hc_ret = -EFAULT;
      return HC_CONTINUE;
   }
   if (arg->arg3 != 0 && (oldact = km_gva_to_kma(arg->arg3)) == NULL) {
      arg->hc_ret = -EFAULT;
      return HC_CONTINUE;
   }
   arg->hc_ret = km_rt_sigaction(vcpu, arg->arg1, act, oldact, arg->arg4);
   return HC_CONTINUE;
}

static km_hc_ret_t rt_sigreturn_hcall(void* vcpu, int hc, km_hc_args_t* arg)
{
   km_rt_sigreturn(vcpu);   // don't care about arg or return code.
   return HC_CONTINUE;
}

static km_hc_ret_t kill_hcall(void* vcpu, int hc, km_hc_args_t* arg)
{
   // int kill(pid_t pid, int sig)
   arg->hc_ret = km_kill(vcpu, arg->arg1, arg->arg2);
   return HC_CONTINUE;
}

static km_hc_ret_t tkill_hcall(void* vcpu, int hc, km_hc_args_t* arg)
{
   // int tkill(pid_t tid, int sig)
   arg->hc_ret = km_tkill(vcpu, arg->arg1, arg->arg2);
   return HC_CONTINUE;
}

static km_hc_ret_t rt_sigpending_hcall(void* vcpu, int hc, km_hc_args_t* arg)
{
   // int rt_sigpending(sigset_t *set, size_t sigsetsize)
   void* sigset = km_gva_to_kma(arg->arg1);
   if (sigset == NULL) {
      arg->hc_ret = -EFAULT;
      return HC_CONTINUE;
   }
   arg->hc_ret = km_rt_sigpending(vcpu, sigset, arg->arg2);
   return HC_CONTINUE;
}

static km_hc_ret_t epoll1_create_hcall(void* vcpu, int hc, km_hc_args_t* arg)
{
   // int epoll_create1(int flags);
   arg->hc_ret = km_fs_epoll_create1(vcpu, arg->arg1);
   return HC_CONTINUE;
}

static km_hc_ret_t epoll_ctl_hcall(void* vcpu, int hc, km_hc_args_t* arg)
{
   // int epoll_ctl(int epfd, int op, int fd, struct epoll_event *event);
   // event can be NULL
   void* event = km_gva_to_kma(arg->arg4);
   if (event == NULL && arg->arg4 != 0) {
      arg->hc_ret = -EFAULT;
      return HC_CONTINUE;
   }
   arg->hc_ret = km_fs_epoll_ctl(vcpu, arg->arg1, arg->arg2, arg->arg3, event);
   return HC_CONTINUE;
}

static km_hc_ret_t epoll_pwait_hcall(void* vcpu, int hc, km_hc_args_t* arg)
{
   // int epoll_pwait(int epfd, struct epoll_event *events, int maxevents, int timeout, const
   // sigset_t *sigmask, size_t sigmasklen);
   void* events = km_gva_to_kma(arg->arg2);
   void* sigmask = km_gva_to_kma(arg->arg5);
   if (events == NULL || (sigmask == NULL && arg->arg5 != 0)) {
      arg->hc_ret = -EFAULT;
      return HC_CONTINUE;
   }
   arg->hc_ret = km_fs_epoll_pwait(vcpu, arg->arg1, events, arg->arg3, arg->arg4, sigmask, arg->arg6);
   return HC_CONTINUE;
}

static km_hc_ret_t pipe_hcall(void* vcpu, int hc, km_hc_args_t* arg)
{
   // int pipe2(int pipefd[2], int flags);
   void* pipefd = km_gva_to_kma(arg->arg1);
   if (pipefd == NULL) {
      arg->hc_ret = -EFAULT;
      return HC_CONTINUE;
   }
   arg->hc_ret = km_fs_pipe(vcpu, pipefd);
   return HC_CONTINUE;
}

static km_hc_ret_t pipe2_hcall(void* vcpu, int hc, km_hc_args_t* arg)
{
   void* pipefd = km_gva_to_kma(arg->arg1);
   if (pipefd == NULL) {
      arg->hc_ret = -EFAULT;
      return HC_CONTINUE;
   }
   // int pipe2(int pipefd[2], int flags);
   arg->hc_ret = km_fs_pipe2(vcpu, pipefd, arg->arg2);
   return HC_CONTINUE;
}

static km_hc_ret_t eventfd2_hcall(void* vcpu, int hc, km_hc_args_t* arg)
{
   // int eventfd2(unsigned int initval, int flags);
   arg->hc_ret = km_fs_eventfd2(vcpu, arg->arg1, arg->arg2);
   return HC_CONTINUE;
}

static km_hc_ret_t prlimit64_hcall(void* vcpu, int hc, km_hc_args_t* arg)
{
   // int prlimit(pid_t pid, int resource, const struct rlimit *new_limit, struct rlimit
   // *old_limit);
   // newlimit and oldlimit are optional
   void* newlimit = km_gva_to_kma(arg->arg3);
   void* oldlimit = km_gva_to_kma(arg->arg4);
   if (newlimit == NULL && arg->arg3 != 0) {
      arg->hc_ret = -EFAULT;
      return HC_CONTINUE;
   }
   if (oldlimit == NULL && arg->arg4 != 0) {
      arg->hc_ret = -EFAULT;
      return HC_CONTINUE;
   }
   arg->hc_ret = km_fs_prlimit64(vcpu, arg->arg1, arg->arg2, newlimit, oldlimit);
   return HC_CONTINUE;
}

static km_hc_ret_t unlink_hcall(void* vcpu, int hc, km_hc_args_t* arg)
{
   // int unlink(char *pathname);
   void* pathname = km_gva_to_kma(arg->arg1);
   if (pathname == NULL) {
      arg->hc_ret = -EFAULT;
      return HC_CONTINUE;
   }
   arg->hc_ret = km_fs_unlink(vcpu, pathname);
   return HC_CONTINUE;
}

static km_hc_ret_t mknod_hcall(void* vcpu, int hc, km_hc_args_t* arg)
{
   // int mknod(const char *pathname, mode_t mode, dev_t dev);
   void* pathname = km_gva_to_kma(arg->arg1);
   if (pathname == NULL) {
      arg->hc_ret = -EFAULT;
      return HC_CONTINUE;
   }
   arg->hc_ret = km_fs_mknod(vcpu, pathname, arg->arg2, arg->arg3);
   return HC_CONTINUE;
}

static km_hc_ret_t chown_hcall(void* vcpu, int hc, km_hc_args_t* arg)
{
   // int chown(const char *pathname, uid_t owner, gid_t group);
   // int lchown(const char *pathname, uid_t owner, gid_t group);
   void* pathname = km_gva_to_kma(arg->arg1);
   if (pathname == NULL) {
      arg->hc_ret = -EFAULT;
      return HC_CONTINUE;
   }
   arg->hc_ret = hc == SYS_chown ? km_fs_chown(vcpu, pathname, arg->arg2, arg->arg3)
                                 : km_fs_lchown(vcpu, pathname, arg->arg2, arg->arg3);
   return HC_CONTINUE;
}

static km_hc_ret_t fchown_hcall(void* vcpu, int hc, km_hc_args_t* arg)
{
   // int fchown(int fd, uid_t owner, gid_t group);
   arg->hc_ret = km_fs_fchown(vcpu, arg->arg1, arg->arg2, arg->arg3);
   return HC_CONTINUE;
}

static km_hc_ret_t chmod_hcall(void* vcpu, int hc, km_hc_args_t* arg)
{
   // int chmod(const char *pathname, mode_t mode);
   void* pathname = km_gva_to_kma(arg->arg1);
   if (pathname == NULL) {
      arg->hc_ret = -EFAULT;
      return HC_CONTINUE;
   }
   arg->hc_ret = km_fs_chmod(vcpu, pathname, arg->arg2);
   return HC_CONTINUE;
}

static km_hc_ret_t fchmod_hcall(void* vcpu, int hc, km_hc_args_t* arg)
{
   // int fchmod(int fd, mode_t mode);
   arg->hc_ret = km_fs_fchmod(vcpu, arg->arg1, arg->arg2);
   return HC_CONTINUE;
}

// provides misc internal info for KM unittests
static km_hc_ret_t km_unittest_hcall(void* vcpu, int hc, km_hc_args_t* arg)
{
#ifdef _KM_UNITTEST
   km_infox(KM_TRACE_HC, "km_unittest");
   // int km_guest_unittest(int operation, void *param);
   arg->hc_ret = km_guest_unittest(vcpu, arg->arg1, km_gva_to_kma(arg->arg2));
   return HC_CONTINUE;
#else
   warn("km_unittest is not supported in production workloads");
   arg->hc_ret = -ENOTSUP;
   return HC_CONTINUE;
#endif
}

static km_hc_ret_t procfdname_hcall(void* vcpu, int hc, km_hc_args_t* arg)
{
   void* buf = km_gva_to_kma(arg->arg1);
   if (buf == NULL) {
      arg->hc_ret = -EFAULT;
      return HC_CONTINUE;
   }
   arg->hc_ret = km_fs_procfdname(vcpu, buf, arg->arg2);
   return HC_CONTINUE;
}

static km_hc_ret_t clone_hcall(void* vcpu, int hc, km_hc_args_t* arg)
{
   arg->hc_ret = km_clone(vcpu,
                          arg->arg1,
                          arg->arg2,
                          km_gva_to_kma(arg->arg3),
                          km_gva_to_kma(arg->arg4),
                          arg->arg5,
                          km_gva_to_kma(arg->arg6));
   return HC_CONTINUE;
}

/*
 * Maximum hypercall number, defines the size of the km_hcalls_table
 */
km_hcall_fn_t km_hcalls_table[KM_MAX_HCALL];

void km_hcalls_init(void)
{
   km_hcalls_table[SYS_arch_prctl] = arch_prctl_hcall;

   km_hcalls_table[SYS_exit] = exit_hcall;
   km_hcalls_table[SYS_exit_group] = exit_grp_hcall;
   km_hcalls_table[SYS_read] = prw_hcall;
   km_hcalls_table[SYS_write] = prw_hcall;
   km_hcalls_table[SYS_readv] = prwv_hcall;
   km_hcalls_table[SYS_writev] = prwv_hcall;
   km_hcalls_table[SYS_pread64] = prw_hcall;
   km_hcalls_table[SYS_pwrite64] = prw_hcall;
   km_hcalls_table[SYS_preadv] = prwv_hcall;
   km_hcalls_table[SYS_pwritev] = prwv_hcall;
   km_hcalls_table[SYS_accept] = accept_hcall;
   km_hcalls_table[SYS_connect] = connect_hcall;
   km_hcalls_table[SYS_socketpair] = socketpair_hcall;
   km_hcalls_table[SYS_bind] = bind_hcall;
   km_hcalls_table[SYS_listen] = listen_hcall;
   km_hcalls_table[SYS_socket] = socket_hcall;
   km_hcalls_table[SYS_getsockopt] = getsockopt_hcall;
   km_hcalls_table[SYS_setsockopt] = setsockopt_hcall;
   km_hcalls_table[SYS_sendmsg] = sendrecvmsg_hcall;
   km_hcalls_table[SYS_recvmsg] = sendrecvmsg_hcall;
   km_hcalls_table[SYS_sendfile] = sendfile_hcall;
   km_hcalls_table[SYS_copy_file_range] = copy_file_range_hcall;
   km_hcalls_table[SYS_ioctl] = ioctl_hcall;
   km_hcalls_table[SYS_fcntl] = fcntl_hcall;
   km_hcalls_table[SYS_stat] = stat_hcall;
   km_hcalls_table[SYS_lstat] = lstat_hcall;
   km_hcalls_table[SYS_statx] = statx_hcall;
   km_hcalls_table[SYS_fstat] = fstat_hcall;
   km_hcalls_table[SYS_getdents64] = getdirents_hcall;
   km_hcalls_table[SYS_getcwd] = getcwd_hcall;
   km_hcalls_table[SYS_close] = close_hcall;
   km_hcalls_table[SYS_shutdown] = shutdown_hcall;
   km_hcalls_table[SYS_brk] = brk_hcall;
   km_hcalls_table[SYS_futex] = futex_hcall;
   km_hcalls_table[SYS_mmap] = mmap_hcall;
   km_hcalls_table[SYS_munmap] = munmap_hcall;
   km_hcalls_table[SYS_mremap] = mremap_hcall;
   km_hcalls_table[SYS_mprotect] = mprotect_hcall;
   km_hcalls_table[SYS_clock_gettime] = clock_time_hcall;
   km_hcalls_table[SYS_clock_getres] = clock_time_hcall;
   km_hcalls_table[SYS_clock_settime] = clock_time_hcall;
   km_hcalls_table[SYS_madvise] = madvise_hcall;

   km_hcalls_table[SYS_umask] = umask_hcall;
   km_hcalls_table[SYS_readlink] = readlink_hcall;
   km_hcalls_table[SYS_getrandom] = getrandom_hcall;
   km_hcalls_table[SYS_open] = open_hcall;
   km_hcalls_table[SYS_lseek] = lseek_hcall;
   km_hcalls_table[SYS_rename] = rename_hcall;
   km_hcalls_table[SYS_link] = symlink_hcall;
   km_hcalls_table[SYS_symlink] = symlink_hcall;
   km_hcalls_table[SYS_mkdir] = mkdir_hcall;
   km_hcalls_table[SYS_rmdir] = rmdir_hcall;
   km_hcalls_table[SYS_unlink] = unlink_hcall;
   km_hcalls_table[SYS_mknod] = mknod_hcall;
   km_hcalls_table[SYS_chown] = chown_hcall;
   km_hcalls_table[SYS_lchown] = chown_hcall;
   km_hcalls_table[SYS_fchown] = fchown_hcall;
   km_hcalls_table[SYS_chmod] = chmod_hcall;
   km_hcalls_table[SYS_fchmod] = fchmod_hcall;
   km_hcalls_table[SYS_chdir] = chdir_hcall;
   km_hcalls_table[SYS_fchdir] = fchdir_hcall;
   km_hcalls_table[SYS_truncate] = truncate_hcall;
   km_hcalls_table[SYS_ftruncate] = ftruncate_hcall;
   km_hcalls_table[SYS_fsync] = fsync_hcall;
   km_hcalls_table[SYS_fdatasync] = fdatasync_hcall;
   km_hcalls_table[SYS_select] = select_hcall;
   km_hcalls_table[SYS_pause] = pause_hcall;
   km_hcalls_table[SYS_sendto] = sendto_hcall;
   km_hcalls_table[SYS_nanosleep] = nanosleep_hcall;
   km_hcalls_table[SYS_getsockname] = get_sock_peer_name_hcall;
   km_hcalls_table[SYS_getpeername] = get_sock_peer_name_hcall;
   km_hcalls_table[SYS_poll] = poll_hcall;
   km_hcalls_table[SYS_accept4] = accept4_hcall;
   km_hcalls_table[SYS_recvfrom] = recvfrom_hcall;
   km_hcalls_table[SYS_epoll_create1] = epoll1_create_hcall;
   km_hcalls_table[SYS_epoll_ctl] = epoll_ctl_hcall;
   km_hcalls_table[SYS_epoll_pwait] = epoll_pwait_hcall;
   km_hcalls_table[SYS_access] = access_hcall;
   km_hcalls_table[SYS_dup] = dup_hcall;
   km_hcalls_table[SYS_dup2] = dup2_hcall;
   km_hcalls_table[SYS_dup3] = dup3_hcall;
   km_hcalls_table[SYS_pipe] = pipe_hcall;
   km_hcalls_table[SYS_pipe2] = pipe2_hcall;
   km_hcalls_table[SYS_eventfd2] = eventfd2_hcall;
   km_hcalls_table[SYS_prlimit64] = prlimit64_hcall;

   km_hcalls_table[SYS_rt_sigprocmask] = rt_sigprocmask_hcall;
   km_hcalls_table[SYS_rt_sigaction] = rt_sigaction_hcall;
   km_hcalls_table[SYS_rt_sigreturn] = rt_sigreturn_hcall;
   km_hcalls_table[SYS_rt_sigpending] = rt_sigpending_hcall;
   km_hcalls_table[SYS_kill] = kill_hcall;
   km_hcalls_table[SYS_tkill] = tkill_hcall;

   km_hcalls_table[SYS_getpid] = getpid_hcall;
   km_hcalls_table[SYS_getppid] = getppid_hcall;
   km_hcalls_table[SYS_gettid] = gettid_hcall;

   km_hcalls_table[SYS_getrusage] = getrusage_hcall;
   km_hcalls_table[SYS_geteuid] = dummy_hcall;
   km_hcalls_table[SYS_getuid] = dummy_hcall;
   km_hcalls_table[SYS_getegid] = dummy_hcall;
   km_hcalls_table[SYS_getgid] = dummy_hcall;
   km_hcalls_table[SYS_sched_yield] = dummy_hcall;
   km_hcalls_table[SYS_setpriority] = dummy_hcall;
   km_hcalls_table[SYS_set_tid_address] = dummy_hcall;   // TODO: need for pthreads

<<<<<<< HEAD
=======
   km_hcalls_table[SYS_clone] = clone_hcall;

   km_hcalls_table[HC_pthread_create] = pthread_create_hcall;
   km_hcalls_table[HC_pthread_join] = pthread_join_hcall;
>>>>>>> 00289b8b
   km_hcalls_table[HC_guest_interrupt] = guest_interrupt_hcall;
   km_hcalls_table[HC_km_unittest] = km_unittest_hcall;
   km_hcalls_table[HC_procfdname] = procfdname_hcall;
}

void km_hcalls_fini(void)
{ /* empty for now */
}<|MERGE_RESOLUTION|>--- conflicted
+++ resolved
@@ -1260,13 +1260,8 @@
    km_hcalls_table[SYS_setpriority] = dummy_hcall;
    km_hcalls_table[SYS_set_tid_address] = dummy_hcall;   // TODO: need for pthreads
 
-<<<<<<< HEAD
-=======
    km_hcalls_table[SYS_clone] = clone_hcall;
 
-   km_hcalls_table[HC_pthread_create] = pthread_create_hcall;
-   km_hcalls_table[HC_pthread_join] = pthread_join_hcall;
->>>>>>> 00289b8b
    km_hcalls_table[HC_guest_interrupt] = guest_interrupt_hcall;
    km_hcalls_table[HC_km_unittest] = km_unittest_hcall;
    km_hcalls_table[HC_procfdname] = procfdname_hcall;
