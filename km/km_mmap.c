/*
 * Copyright © 2019 Kontain Inc. All rights reserved.
 *
 * Kontain Inc CONFIDENTIAL
 *
 * This file includes unpublished proprietary source code of Kontain Inc. The
 * copyright notice above does not evidence any actual or intended publication
 * of such source code. Disclosure of this source code or any related
 * proprietary information is strictly prohibited without the express written
 * permission of Kontain Inc.
 *
 * Support for payload mmap() and related API
 */
#define _GNU_SOURCE
#include <err.h>
#include <errno.h>
#include <fcntl.h>
#include <pthread.h>
#include <stdio.h>
#include <stdlib.h>
#include <string.h>
#include <unistd.h>
#include <sys/ioctl.h>
#include <sys/mman.h>

#include "bsd_queue.h"
#include "km.h"
#include "km_coredump.h"
#include "km_filesys.h"
#include "km_mem.h"

static inline void mmaps_lock(void)
{
   pthread_mutex_lock(&machine.mmaps.mutex);
}

static inline void mmaps_unlock(void)
{
   pthread_mutex_unlock(&machine.mmaps.mutex);
}

void km_guest_mmap_init(void)
{
   TAILQ_INIT(&machine.mmaps.free);
   TAILQ_INIT(&machine.mmaps.busy);
}

// on ubuntu and older kernels, this is not defined. We need symbol to check (and reject) flags
#ifndef MAP_FIXED_NOREPLACE
#define MAP_FIXED_NOREPLACE 0x100000
#endif

// Checks for stuff we do not support.
static inline int
mmap_check_params(km_gva_t addr, size_t size, int prot, int flags, int fd, off_t offset)
{
   if (flags & MAP_FIXED_NOREPLACE) {
      km_infox(KM_TRACE_MMAP, "mmap: wrong fd, offset or flags");
      return -EINVAL;
   }
<<<<<<< HEAD
=======
   if ((flags & MAP_FIXED) && addr == 0) {
      km_infox(KM_TRACE_MMAP, "mmap: bad fixed address");
      return -EINVAL;
   }
   if (size % KM_PAGE_SIZE != 0) {
      km_infox(KM_TRACE_MMAP, "mmap: size misaligned");
      return -EINVAL;
   }
>>>>>>> 2fef7237
   if (size >= GUEST_MEM_ZONE_SIZE_VA) {
      km_infox(KM_TRACE_MMAP, "mmap: size is too large");
      return -ENOMEM;
   }
   return 0;
}

static inline int mumap_check_params(km_gva_t addr, size_t size)
{
   if (addr != roundup(addr, KM_PAGE_SIZE) || size == 0) {
      km_infox(KM_TRACE_MMAP, "munmap EINVAL 0x%lx size 0x%lx", addr, size);
      return -EINVAL;
   }
   return 0;
}

// find any free mmap larger or equal to 'size'
static km_mmap_reg_t* km_mmap_find_free(size_t size)
{
   km_mmap_reg_t* ptr;

   TAILQ_FOREACH (ptr, &machine.mmaps.free, link) {
      if (ptr->size >= size) {
         return ptr;
      }
   }
   return NULL;
}

// find an mmap in a list which includes the address. Returns NULL if not found
static km_mmap_reg_t* km_mmap_find_address(km_mmap_list_t* list, km_gva_t address)
{
   km_mmap_reg_t* ptr;

   TAILQ_FOREACH (ptr, list, link) {
      if (ptr->start + ptr->size <= address) {
         continue;   // still on the left of address
      }
      if (ptr->start > address) {
         return NULL;   // passed address already
      }
      return ptr;
   }
   return NULL;
}

// return 1 if ok to concat. Relies on 'free' mmaps all having 0 in protection and flags.
static inline int ok_to_concat(km_mmap_reg_t* left, km_mmap_reg_t* right)
{
   return (left->start + left->size == right->start && left->protection == right->protection &&
           left->flags == right->flags);
}

/*
 * Concatenate 'reg' mmap with left and/or right neighbor in the 'list', if they have the
 * same properties. Remove from the list and free the excess neighbors.
 */
static inline void km_mmap_concat(km_mmap_reg_t* reg, km_mmap_list_t* list)
{
   km_mmap_reg_t* left = TAILQ_PREV(reg, km_mmap_list, link);
   km_mmap_reg_t* right = TAILQ_NEXT(reg, link);

   assert(reg != left && reg != right);   // out of paranoia, check for cycles
   if (left != NULL && ok_to_concat(left, reg) == 1) {
      reg->start = left->start;
      reg->size += left->size;
      TAILQ_REMOVE(list, left, link);
      free(left);
   }
   if (right != NULL && ok_to_concat(reg, right) == 1) {
      reg->size += right->size;
      TAILQ_REMOVE(list, right, link);
      free(right);
   }
}

/*
 * If this is the first time region will be accessible, zero it out
 *
 * This function relies on the fact that the last step in any guest mmap manipulation is always setting
 * protection to whatever the guest has requested. So right after a call to km_mmap_zero there is
 * always proper protection setting - so we can simply set it to PROT_WRITE here before memset
 */
static void km_mmap_zero(km_mmap_reg_t* reg)
{
   km_kma_t addr = km_gva_to_kma_nocheck(reg->start);
   size_t size = reg->size;

   if (reg->protection == PROT_NONE || (reg->km_flags & KM_MMAP_INITED) != 0) {
      km_infox(KM_TRACE_MMAP,
               "skip zero kma: %p sz %ld prot 0x%x km_flags 0x%x",
               addr,
               size,
               reg->protection,
               reg->km_flags);
      return;   // not accessible or already was zeroed out
   }
   km_infox(KM_TRACE_MMAP, "zero km %p sz %ld", addr, size);
   mprotect(addr, size, PROT_WRITE);
   memset(addr, 0, size);
   reg->km_flags |= KM_MMAP_INITED;
}

// wrapper for mprotect() on a single mmap region.
static void km_mmap_mprotect_region(km_mmap_reg_t* reg)
{
   km_mmap_zero(reg);   // range may become acessible for the 1st time - zero it if needed

   if (mprotect(km_gva_to_kma_nocheck(reg->start), reg->size, reg->protection) != 0) {
      warn("%s: Failed to mprotect addr 0x%lx sz 0x%lx prot 0x%x)",
           __FUNCTION__,
           reg->start,
           reg->size,
           reg->protection);
   }
}

// mprotects 'reg' and concats with adjustment neighbors
static inline void km_mmap_mprotect(km_mmap_reg_t* reg)
{
   km_mmap_mprotect_region(reg);
   km_mmap_concat(reg, &machine.mmaps.busy);
}

/*
 * Inserts region into the list sorted by reg->start.
 */
static inline void km_mmap_insert(km_mmap_reg_t* reg, km_mmap_list_t* list)
{
   km_mmap_reg_t* ptr;

   if (TAILQ_EMPTY(list)) {
      TAILQ_INSERT_HEAD(list, reg, link);
   } else {
      TAILQ_FOREACH (ptr, list, link) {   // find the map to the right of the 'reg'
         if (ptr->start > reg->start) {
            assert(ptr->start >= reg->start + reg->size);
            break;
         }
         // double check that there are no overlaps (we don't support overlapping mmaps)
         assert(ptr->start < reg->start && (ptr->start + ptr->size <= reg->start));
      }

      if (ptr == TAILQ_END(list)) {
         TAILQ_INSERT_TAIL(list, reg, link);
      } else {
         TAILQ_INSERT_BEFORE(ptr, reg, link);
      }
   }
   km_mmap_mprotect_region(reg);
}

// Insert a region into busy mmaps with proper protection. Expects 'reg' to be malloced
static inline void km_mmap_insert_busy(km_mmap_reg_t* reg)
{
   km_mmap_list_t* list = &machine.mmaps.busy;
   km_mmap_insert(reg, list);
   km_mmap_concat(reg, list);
}

// Inserts 'reg' after 'listelem' in busy. No list traverse and no neighbor concatenation
static inline void km_mmap_insert_busy_after(km_mmap_reg_t* listelem, km_mmap_reg_t* reg)
{
   TAILQ_INSERT_AFTER(&machine.mmaps.busy, listelem, reg, link);
}

// Inserts 'reg' before 'listelem' in busy. No list traverse and no neighbor concatenation
static inline void km_mmap_insert_busy_before(km_mmap_reg_t* listelem, km_mmap_reg_t* reg)
{
   // we don't care which list, but keep function name for consistency
   TAILQ_INSERT_BEFORE(listelem, reg, link);
}

// Insert 'reg' into the FREE MMAPS with PROT_NONE, and compress maps/tbrk. Expects 'reg' to be malloced
static inline void km_mmap_insert_free(km_mmap_reg_t* reg)
{
   km_mmap_list_t* list = &machine.mmaps.free;

   reg->protection = PROT_NONE;
   reg->flags = 0;
   reg->gfd = -1;
   km_mmap_insert(reg, list);
   km_mmap_concat(reg, list);
   reg->km_flags &= ~KM_MMAP_INITED;
   if (reg->start == km_mem_tbrk(0)) {   // adjust tbrk() if needed
      km_mem_tbrk(reg->start + reg->size);
      TAILQ_REMOVE(list, reg, link);
      free(reg);
   }
}

static inline void km_mmap_remove_busy(km_mmap_reg_t* reg)
{
   TAILQ_REMOVE(&machine.mmaps.busy, reg, link);
}

// Remove an element from a list. In the list, this does not depend on list head
static inline void km_mmap_remove_free(km_mmap_reg_t* reg)
{
   TAILQ_REMOVE(&machine.mmaps.free, reg, link);
}

// moves existing mmap region from busy to free
static inline void km_mmap_move_to_free(km_mmap_reg_t* reg)
{
   km_mmap_remove_busy(reg);
   km_mmap_insert_free(reg);
}

typedef void (*km_mmap_action)(km_mmap_reg_t*);
/*
 * Apply 'action(reg)' to all mmap regions completely within the (addr, addr+size-1) range in
 * 'busy' machine.mmaps. If needed splits the mmaps at the ends - new maps are also updated to
 * have protection 'prot',
 *
 * Returns 0 on success or -errno
 */
static int km_mmap_busy_range_apply(km_gva_t addr, size_t size, km_mmap_action action, int prot)
{
   km_mmap_reg_t* reg;

   TAILQ_FOREACH (reg, &machine.mmaps.busy, link) {
      km_mmap_reg_t* extra;

      if (reg->start + reg->size <= addr) {
         continue;   // skip all to the left of addr
      }
      if (reg->start >= addr + size) {
         break;   // we passed the range and are done
      }
      if (reg->start < addr) {   // overlaps on the start
         if ((extra = malloc(sizeof(km_mmap_reg_t))) == NULL) {
            return -ENOMEM;
         }
         *extra = *reg;
         reg->size = addr - reg->start;   // left part, to keep in busy
         extra->start = addr;             // right part, to insert in busy
         extra->size -= reg->size;
         km_mmap_insert_busy_after(reg, extra);
         continue;
      }
      if (reg->start + reg->size > addr + size) {   // overlaps on the end
         if ((extra = malloc(sizeof(km_mmap_reg_t))) == NULL) {
            return -ENOMEM;
         }
         *extra = *reg;
         reg->size = addr + size - reg->start;   // left part , to insert in busy
         extra->start = addr + size;             // right part, to keep in busy
         extra->size -= reg->size;
         km_mmap_insert_busy_after(reg, extra);   // fall through to process 'reg'
      }
      assert(reg->start >= addr && reg->start + reg->size <= addr + size);   // fully within the range
      reg->protection = prot;
      action(reg);
   }
   return 0;
}

/*
 * Checks if busy mmaps are contiguous from `addr' to `addr+size'.
 * Return 0 if they are, -1 if they are not.
 */
static int km_mmap_busy_check_contigious(km_gva_t addr, size_t size)
{
   km_mmap_reg_t* reg;
   km_gva_t last_end = 0;

   TAILQ_FOREACH (reg, &machine.mmaps.busy, link) {
      if (reg->start + reg->size < addr) {
         continue;
      }
      if (reg->start > addr + size) {
         if (last_end >= addr + size) {
            return 0;
         }
         return -1;   // gap at the end of the range
      }
      if ((last_end != 0 && last_end != reg->start) || (last_end == 0 && reg->start > addr)) {
         return -1;   // gap in the beginning or before current reg
      }
      last_end = reg->start + reg->size;
   }
   return 0;
}

// Guest mprotect implementation. Params should be already checked and locks taken.
static int km_guest_mprotect_nolock(km_gva_t addr, size_t size, int prot)
{
   // Per mprotect(3) if there are un-mmaped pages in the area, error out with ENOMEM
   if (km_mmap_busy_check_contigious(addr, size) != 0) {
      km_infox(KM_TRACE_MMAP, "mprotect area not fully mapped");
      return -ENOMEM;
   }
   if (km_mmap_busy_range_apply(addr, size, km_mmap_mprotect, prot) != 0) {
      return -ENOMEM;
   }
   return 0;
}

static km_mmap_reg_t* km_find_reg_nolock(km_gva_t gva)
{
   km_mmap_reg_t* reg;
   TAILQ_FOREACH (reg, &machine.mmaps.busy, link) {
      if (reg->start <= gva && reg->start + reg->size > gva) {
         return reg;
      }
   }
   return NULL;
}

// Guest mmap implementation. Params should be already checked and locks taken..
static km_gva_t
km_guest_mmap_nolock(km_gva_t gva, size_t size, int prot, int flags, int fd, off_t offset)
{
   km_mmap_reg_t* reg;
   km_gva_t ret;

   if ((flags & MAP_FIXED)) {
      // Only allow MAP_FIXED for already mapped regions (for MUSL dynlink.c)
      if ((reg = km_find_reg_nolock(gva)) == NULL || reg->start + reg->size < gva + size) {
         return -EINVAL;
      }
      return gva;
   }
   if ((reg = km_mmap_find_free(size)) != NULL) {   // found a 'free' mmap to accommodate the request
      assert(size <= reg->size);
      if (reg->size > size) {   // free mmap has extra room to be kept in 'free'
         km_mmap_reg_t* busy;
         if ((busy = malloc(sizeof(km_mmap_reg_t))) == NULL) {
            return -ENOMEM;
         }
         *busy = *reg;
         reg->start += size;   // patch the region in 'free' list to keep only extra room
         reg->size -= size;
         busy->size = size;
         reg = busy;   // it will be inserted into 'busy' list
      } else {         // the 'free' mmap has exactly the requested size
         assert(reg->size == size);
         km_mmap_remove_free(reg);
      }
   } else {   // nothing useful in the free list, get fresh memory by moving tbrk down
      if ((reg = malloc(sizeof(km_mmap_reg_t))) == NULL) {
         return -ENOMEM;
      }
      km_gva_t want = machine.tbrk - size;
      if ((ret = km_mem_tbrk(want)) != want) {
         free(reg);
         return ret;
      }
      reg->start = ret;   //  place requested mmap region in the newly allocated memory
      reg->size = size;
   }
   reg->flags = flags;
   reg->protection = prot;
   reg->km_flags = 0;
   reg->gfd = fd;
   reg->offset = offset;
   km_gva_t map_start = reg->start;   // reg->start can be modified if there is concat in insert_busy
   km_mmap_insert_busy(reg);
   return map_start;
}

/*
 * Maps an address range in guest virtual space.
 *  - checks the params, takes the lock and calls the actual implementation
 *
 * Returns mapped addres on success, or -errno on failure.
 * -EINVAL if the args are not valid
 * -ENOMEM if fails to allocate memory
 */
km_gva_t km_guest_mmap(km_gva_t gva, size_t size, int prot, int flags, int fd, off_t offset)
{
   km_gva_t ret;

   km_infox(KM_TRACE_MMAP, "mmap guest(0x%lx, 0x%lx, prot 0x%x flags 0x%x)", gva, size, prot, flags);
   if ((ret = mmap_check_params(gva, size, prot, flags, fd, offset)) != 0) {
      return ret;
   }
   size = roundup(size, KM_PAGE_SIZE);
   mmaps_lock();
   ret = km_guest_mmap_nolock(gva, size, prot, flags, fd, offset);
   mmaps_unlock();
   if (km_syscall_ok(ret) && fd >= 0) {
      km_kma_t kma = km_gva_to_kma(ret);
      int hfd = guestfd_to_hostfd(fd);
      if (hfd >= 0) {
         if (mmap(kma, size, prot, flags | MAP_FIXED, hfd, offset) == (void*)-1) {
            ret = -errno;
            // TODO (muth): undo mmap operation from above.
            warn("%s: file mmap failed", __FUNCTION__);
         }
      } else {
         ret = -EINVAL;
      }
   }
   return ret;
}

// Guest munmap implementation. Params should be already checked and locks taken.
static int km_guest_munmap_nolock(km_gva_t addr, size_t size)
{
   return km_mmap_busy_range_apply(addr, size, km_mmap_move_to_free, PROT_NONE);
}

/*
 * Unmaps address range in guest virtual space.
 * Per per munmap(3) it is ok if some pages within the range were already unmapped.
 *
 * Returns 0 on success.
 * -EINVAL if the part of the FULL requested region is not mapped
 * -ENOMEM if fails to allocate memory for control structures
 */
int km_guest_munmap(km_gva_t addr, size_t size)
{
   int ret;

   km_infox(KM_TRACE_MMAP, "munmap guest(0x%lx, 0x%lx)", addr, size);
   size = roundup(size, KM_PAGE_SIZE);
   if ((ret = mumap_check_params(addr, size)) != 0) {
      return ret;
   }
   mmaps_lock();
   ret = km_guest_munmap_nolock(addr, size);
   mmaps_unlock();
   km_infox(KM_TRACE_MMAP, "== munmap ret=%d", ret);
   return ret;
}

/*
 * Changes protection for contigious range of mmap-ed memory.
 * With locked == 1 does not bother to do locking
 * returns 0 (success) or -errno per mprotect(3)
 */
int km_guest_mprotect(km_gva_t addr, size_t size, int prot)
{
   km_infox(KM_TRACE_MMAP, "mprotect guest(0x%lx 0x%lx prot %x)", addr, size, prot);
   if ((prot & ~(PROT_READ | PROT_WRITE | PROT_EXEC | PROT_GROWSDOWN | PROT_GROWSUP)) != 0) {
      return -EINVAL;
   }
   if (addr != rounddown(addr, KM_PAGE_SIZE) || (size = roundup(size, KM_PAGE_SIZE)) == 0) {
      return -EINVAL;
   }
   mmaps_lock();
   int ret = km_guest_mprotect_nolock(addr, size, prot);
   mmaps_unlock();
   return ret;
}

// Grows a mmap to size. old_addr is expected to be within ptr map. Returns new address or -errno
static km_gva_t
km_mremap_grow(km_mmap_reg_t* ptr, km_gva_t old_addr, size_t old_size, size_t size, int may_move)
{
   km_mmap_reg_t* next;
   size_t needed = size - old_size;

   assert(old_addr >= ptr->start && old_addr < ptr->start + ptr->size &&
          old_addr + old_size <= ptr->start + ptr->size && size > old_size);

   // If there is a large enough free slot after this, use it.
   if ((ptr->start + ptr->size == old_addr + old_size) && (next = TAILQ_NEXT(ptr, link)) != NULL &&
       next->start - (ptr->start + ptr->size) >= needed) {
      // Adjust free list and protections -  cannot use km_guest_mmap here as it can grab a wrong area
      km_infox(KM_TRACE_MMAP, "mremap: reusing adjusted free map");
      km_mmap_reg_t* donor = km_mmap_find_address(&machine.mmaps.free, ptr->start + ptr->size);
      assert(donor != NULL && donor->size >= needed);   // MUST have free slot due to gap in busy
      km_mmap_reg_t new_range = {.start = old_addr + old_size,
                                 .size = needed,
                                 .protection = ptr->protection,
                                 .flags = ptr->flags,
                                 .km_flags = 0};
      km_mmap_zero(&new_range);
      ptr->size += needed;
      km_mmap_mprotect_region(ptr);
      if (donor->size == needed) {
         km_mmap_remove_free(donor);
         free(donor);
      } else {
         donor->start += needed;
         donor->size -= needed;
      }

      return old_addr;
   }

   // No free space to grow, alloc new
   km_gva_t ret;
   if (may_move == 0 ||
       (ret = km_syscall_ok(km_guest_mmap_nolock(0, size, ptr->protection, ptr->flags, -1, 0))) == -1) {
      km_info(KM_TRACE_MMAP, "Failed to get mmap for growth (may_move = %d)", may_move);
      return -ENOMEM;
   }
   void* to = km_gva_to_kma(ret);
   void* from = km_gva_to_kma(old_addr);
   assert(from != NULL);         // should have been checked before, in hcalls
   memcpy(to, from, old_size);   // WARNING: this may be slow, see issue #198
   if (km_syscall_ok(km_guest_munmap_nolock(old_addr, old_size)) == -1) {
      err(1, "Failed to unmap after remapping");
   }
   return ret;
}

// Shrinks a mmap to size. old_addr is expected to be within ptr map. Returns new address or -errno
static km_gva_t km_mremap_shrink(km_mmap_reg_t* ptr, km_gva_t old_addr, size_t old_size, size_t size)
{
   assert(old_addr >= ptr->start && old_addr < ptr->start + ptr->size &&
          old_addr + old_size <= ptr->start + ptr->size);
   if (km_syscall_ok(km_guest_munmap_nolock(old_addr + size, old_size - size)) == -1) {
      return -EFAULT;
   }
   return old_addr;
}

// Guest mremap implementation. Params should be already checked and locks taken.
static km_gva_t km_guest_mremap_nolock(km_gva_t old_addr, size_t old_size, size_t size, int flags)
{
   km_mmap_reg_t* ptr;
   km_gva_t ret;

   if ((ptr = km_mmap_find_address(&machine.mmaps.busy, old_addr)) == NULL) {
      km_infox(KM_TRACE_MMAP, "mremap: Did not find requested map");
      return -EFAULT;
   }
   if (ptr->start + ptr->size < old_addr + old_size) {   // check the requested map is homogeneous
      km_infox(KM_TRACE_MMAP, "mremap: requested mmap is not fully within existing map");
      return -EFAULT;
   }
   // found the map and it's a legit size
   if (old_size < size) {   // grow
      ret = km_mremap_grow(ptr, old_addr, old_size, size, (flags & MREMAP_MAYMOVE) != 0);
   } else {   // shrink (old_size == size is already checked above)
      ret = km_mremap_shrink(ptr, old_addr, old_size, size);
   }
   return ret;
}

// Implementation of guest 'mremap'. Returns new address or -errno
km_gva_t
km_guest_mremap(km_gva_t old_addr, size_t old_size, size_t size, int flags, ... /*void* new_address*/)
{
   km_gva_t ret;

   km_infox(KM_TRACE_MMAP, "mremap(0x%lx, 0x%lx, 0x%lx, 0x%x)", old_addr, old_size, size, flags);
   if ((old_addr % KM_PAGE_SIZE) != 0 || old_size == 0 || size == 0 || (flags & ~MREMAP_MAYMOVE) != 0) {
      return -EINVAL;
   }

   old_size = roundup(old_size, KM_PAGE_SIZE);
   size = roundup(size, KM_PAGE_SIZE);
   if (old_size == size) {   // no changes requested
      return old_addr;
   }

   mmaps_lock();
   ret = km_guest_mremap_nolock(old_addr, old_size, size, flags);
   mmaps_unlock();
   km_infox(KM_TRACE_MMAP, "mremap: ret=0x%lx", ret);
   return ret;
}

/*
 * Need access to mmaps to drop core, so this is here for now.
 */
void km_dump_core(km_vcpu_t* vcpu, x86_interrupt_frame_t* iframe)
{
   char* core_path = km_get_coredump_path();
   int fd;
   int phnum = 1;   // 1 for PT_NOTE
   size_t offset;   // Data offset
   km_mmap_reg_t* ptr;
   char* notes_buffer;
   size_t notes_length = km_core_notes_length();
   size_t notes_used = 0;
   km_gva_t end_load = 0;

   if ((fd = open(core_path, O_RDWR | O_CREAT | O_TRUNC, 0666)) < 0) {
      errx(2, "Cannot open corefile '%s' - %s\n", core_path, strerror(errno));
   }
   warnx("Write coredump to '%s'", core_path);

   if ((notes_buffer = (char*)malloc(notes_length)) == NULL) {
      errx(2, "%s - cannot allocate notes buffer", __FUNCTION__);
   }
   memset(notes_buffer, 0, notes_length);

   // Count up phdrs for mmaps and set offset where data will start.
   for (int i = 0; i < km_guest.km_ehdr.e_phnum; i++) {
      if (km_guest.km_phdr[i].p_type != PT_LOAD) {
         continue;
      }
      km_gva_t pend = km_guest.km_phdr[i].p_vaddr + km_guest.km_phdr[i].p_memsz;
      if (pend > end_load) {
         end_load = pend;
      }

      phnum++;
   }
   end_load += km_guest.km_load_adjust;
   TAILQ_FOREACH (ptr, &machine.mmaps.busy, link) {
      if (ptr->protection == PROT_NONE) {
         continue;
      }
      phnum++;
   }
   // Account for brk beyond elf segments.
   if (end_load != 0 && end_load < machine.brk) {
      phnum++;
   }
   offset = sizeof(Elf64_Ehdr) + phnum * sizeof(Elf64_Phdr);

   // write elf header
   km_core_write_elf_header(fd, phnum);
   // Create PT_NOTE in memory and write the header
   notes_used = km_core_write_notes(vcpu, fd, offset, notes_buffer, notes_length);
   offset += notes_used;
   // Write headers for segments from ELF
   for (int i = 0; i < km_guest.km_ehdr.e_phnum; i++) {
      if (km_guest.km_phdr[i].p_type != PT_LOAD) {
         continue;
      }
      km_core_write_load_header(fd,
                                offset,
                                km_guest.km_phdr[i].p_vaddr + km_guest.km_load_adjust,
                                km_guest.km_phdr[i].p_memsz,
                                km_guest.km_phdr[i].p_flags);
      offset += km_guest.km_phdr[i].p_memsz;
   }
   // Headers for MMAPs
   TAILQ_FOREACH (ptr, &machine.mmaps.busy, link) {
      // translate mmap prot to elf access flags.
      if (ptr->protection == PROT_NONE) {
         continue;
      }
      static uint8_t mmap_to_elf_flags[8] =
          {0, PF_R, PF_W, (PF_R | PF_W), PF_X, (PF_R | PF_X), (PF_W | PF_X), (PF_R | PF_W | PF_X)};

      km_core_write_load_header(fd, offset, ptr->start, ptr->size, mmap_to_elf_flags[ptr->protection & 0x7]);
      offset += ptr->size;
   }
   // HDR for space between end of elf load and brk
   if (end_load != 0 && end_load < machine.brk) {
      km_core_write_load_header(fd, offset, end_load, machine.brk - end_load, PF_R | PF_W);
      offset += machine.brk - end_load;
   }

   // Write the actual data.
   km_core_write(fd, notes_buffer, notes_length);
   for (int i = 0; i < km_guest.km_ehdr.e_phnum; i++) {
      if (km_guest.km_phdr[i].p_type != PT_LOAD) {
         continue;
      }
      km_guestmem_write(fd, km_guest.km_phdr[i].p_vaddr + km_guest.km_load_adjust, km_guest.km_phdr[i].p_memsz);
   }
   TAILQ_FOREACH (ptr, &machine.mmaps.busy, link) {
      if (ptr->protection == PROT_NONE) {
         continue;
      }
      km_kma_t start = km_gva_to_kma_nocheck(ptr->start);
      // make sure we can read the mapped memory (e.g. it can be EXEC only)
      if ((ptr->protection & PROT_READ) != PROT_READ) {
         if (mprotect(start, ptr->size, ptr->protection | PROT_READ) != 0) {
            err(1, "%s: failed to make %p,0x%lx readable for dump", __FUNCTION__, start, ptr->size);
         }
      }
      km_guestmem_write(fd, ptr->start, ptr->size);
      // recover protection, in case it's a live coredump and we are not exiting yet
      if (mprotect(start, ptr->size, ptr->protection) != 0) {
         err(1, "%s: failed to set %p,0x%lx prot to 0x%x", __FUNCTION__, start, ptr->size, ptr->protection);
      }
   }
   // Data for space between end of elf load and brk
   if (end_load != 0 && end_load < machine.brk) {
      km_guestmem_write(fd, end_load, machine.brk - end_load);
   }

   free(notes_buffer);
   (void)close(fd);
}<|MERGE_RESOLUTION|>--- conflicted
+++ resolved
@@ -58,8 +58,6 @@
       km_infox(KM_TRACE_MMAP, "mmap: wrong fd, offset or flags");
       return -EINVAL;
    }
-<<<<<<< HEAD
-=======
    if ((flags & MAP_FIXED) && addr == 0) {
       km_infox(KM_TRACE_MMAP, "mmap: bad fixed address");
       return -EINVAL;
@@ -68,7 +66,6 @@
       km_infox(KM_TRACE_MMAP, "mmap: size misaligned");
       return -EINVAL;
    }
->>>>>>> 2fef7237
    if (size >= GUEST_MEM_ZONE_SIZE_VA) {
       km_infox(KM_TRACE_MMAP, "mmap: size is too large");
       return -ENOMEM;
