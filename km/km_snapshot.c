/*
 * Copyright 2021 Kontain Inc
 *
 * Licensed under the Apache License, Version 2.0 (the "License");
 * you may not use this file except in compliance with the License.
 * You may obtain a copy of the License at
 *
 *     http://www.apache.org/licenses/LICENSE-2.0
 *
 * Unless required by applicable law or agreed to in writing, software
 * distributed under the License is distributed on an "AS IS" BASIS,
 * WITHOUT WARRANTIES OR CONDITIONS OF ANY KIND, either express or implied.
 * See the License for the specific language governing permissions and
 * limitations under the License.
 */

/*
 * Kontain VM snapshot restart. Leverages KM extended ELF coredumps.
 *
 * TODO:
 *    - Open file descriptors (both FS and sockets)
 *    - Snapshot versioning
 */
#include <assert.h>
#include <fcntl.h>
#include <string.h>
#include <unistd.h>
#include <sys/procfs.h>
#include <sys/stat.h>
#include <sys/types.h>

#include "km.h"
#include "km_coredump.h"
#include "km_elf.h"
#include "km_filesys.h"
#include "km_fork.h"
#include "km_gdb.h"
#include "km_guest.h"
#include "km_mem.h"
#include "km_signal.h"
#include "km_snapshot.h"

// TODO: Need to figure out where the snapshot default should go.
static char* snapshot_path = "./kmsnap";

void km_set_snapshot_path(char* path)
{
   km_infox(KM_TRACE_SNAPSHOT, "Setting snapshot path to %s", path);
   if ((snapshot_path = strdup(path)) == NULL) {
      km_err(1, "Failed to alloc memory for snapshot path");
   }
}

char* km_get_snapshot_path()
{
   return snapshot_path;
}

static inline void km_ss_recover_memory(int fd, km_gva_t tbrk_gva, km_payload_t* payload)
{
   Elf64_Ehdr* ehdr = &payload->km_ehdr;
   for (int i = 0; i < ehdr->e_phnum; i++) {
      Elf64_Phdr* phdr = &payload->km_phdr[i];
      if (phdr->p_type == PT_LOAD) {
         // Skip guest VDSO and KM unikernel
         if (km_vdso_gva(phdr->p_vaddr) != 0 || km_guestmem_gva(phdr->p_vaddr) != 0) {
            continue;
         }
         if (phdr->p_vaddr >= 256 * GIB) {   // TODO: HACK to tell upper VA from lower
            // upper: Skip addresses loaded by machine initialization.
            if (phdr->p_vaddr + phdr->p_filesz <= tbrk_gva) {
               int prot = prot_elf_to_mmap(phdr->p_flags);
               // Guest mprotect gets the KM mmap regs split.
               int ret = km_guest_mprotect(phdr->p_vaddr, phdr->p_filesz, prot);
               if (ret != 0) {
                  km_err_e(2, -ret, "km_guest_mprotect failed");
               }
               // mmap the data
               void* m = mmap(km_gva_to_kma(phdr->p_vaddr),
                              phdr->p_filesz,
                              prot,
                              MAP_PRIVATE | MAP_FIXED,
                              fd,
                              phdr->p_offset);
               if (m == MAP_FAILED) {
                  km_err(2, "snapshot mmap[%d]: vaddr=0x%lx offset=0x%lx", i, phdr->p_vaddr, phdr->p_offset);
               }
            }
         } else {
            // lower
            uint64_t extra = phdr->p_vaddr - rounddown((uint64_t)phdr->p_vaddr, KM_PAGE_SIZE);
            void* addr = km_gva_to_kma(phdr->p_vaddr - extra);
            void* m = mmap(addr,
                           phdr->p_filesz + extra,
                           prot_elf_to_mmap(phdr->p_flags),
                           MAP_PRIVATE | MAP_FIXED,
                           fd,
                           phdr->p_offset - extra);
            if (m == MAP_FAILED) {
<<<<<<< HEAD
               km_err(2, "snapshot mmap[%d]: vaddr=0x%lx offset=0x%lx", i, phdr->p_vaddr, phdr->p_offset);
=======
               km_err(errno,
                      "snapshot mmap[%d]: p_vaddr 0x%lx, extra 0x%lx, addr %p, size %lu, "
                      "vaddr=0x%lx offset=0x%lx, prot 0x%x",
                      i,
                      phdr->p_vaddr,
                      extra,
                      addr,
                      phdr->p_filesz + extra,
                      phdr->p_vaddr,
                      phdr->p_offset,
                      prot_elf_to_mmap(phdr->p_flags));
>>>>>>> 562c0a88
            }
         }
      }
   }
}

/*
 * Read in notes. Allocates buffer for return. Caller responsible for
 * freeing buffer.
 */
char* km_snapshot_read_notes(int fd, size_t* notesize, km_payload_t* payload)
{
   Elf64_Ehdr* ehdr = &payload->km_ehdr;
   for (int i = 0; i < ehdr->e_phnum; i++) {
      Elf64_Phdr* phdr = &payload->km_phdr[i];
      if (phdr->p_type == PT_NOTE) {
         char* notebuf = malloc(phdr->p_filesz);
         km_assert(notebuf != NULL);
         int rc;
         if ((rc = pread(fd, notebuf, phdr->p_filesz, phdr->p_offset)) != phdr->p_filesz) {
            if (rc < 0) {
               long current_offset = lseek(fd, 0, SEEK_CUR);
               km_err(1,
                      "read notes failed, current offset %ld, seek to %ld",
                      current_offset,
                      phdr->p_offset);
            } else {
               km_errx(2, "read notes short: expect:%ld got:%d", phdr->p_filesz, rc);
            }
         }
         *notesize = phdr->p_filesz;
         return notebuf;
      }
   }
   return NULL;
}

/*
 * Restores NT_PRSTATUS information  for a guest thread (VCPU).
 */
static int km_ss_recover_prstatus(char* ptr, size_t length)
{
   if (length < sizeof(struct elf_prstatus)) {
      return -1;
   }
   struct elf_prstatus* pr = (struct elf_prstatus*)ptr;
   km_vcpu_t* vcpu = km_vcpu_restore(pr->pr_pid);
   if (vcpu == NULL) {
      km_errx(2, "failed to restore vcpu %d", pr->pr_pid - 1);
   }
   vcpu->regs.r15 = pr->pr_reg[0];
   vcpu->regs.r14 = pr->pr_reg[1];
   vcpu->regs.r13 = pr->pr_reg[2];
   vcpu->regs.r12 = pr->pr_reg[3];
   vcpu->regs.rbp = pr->pr_reg[4];
   vcpu->regs.rbx = pr->pr_reg[5];
   vcpu->regs.r11 = pr->pr_reg[6];
   vcpu->regs.r10 = pr->pr_reg[7];
   vcpu->regs.r9 = pr->pr_reg[8];
   vcpu->regs.r8 = pr->pr_reg[9];
   vcpu->regs.rax = pr->pr_reg[10];
   vcpu->regs.rcx = pr->pr_reg[11];
   vcpu->regs.rdx = pr->pr_reg[12];
   vcpu->regs.rsi = pr->pr_reg[13];
   vcpu->regs.rdi = pr->pr_reg[14];
   vcpu->regs.rax = pr->pr_reg[15];   // orig_ax?
   vcpu->regs.rip = pr->pr_reg[16];
   vcpu->sregs.cs.base = pr->pr_reg[17];
   vcpu->regs.rflags = pr->pr_reg[18];
   vcpu->regs.rsp = pr->pr_reg[19];
   vcpu->sregs.ss.base = pr->pr_reg[20];
   vcpu->sregs.fs.base = pr->pr_reg[21];
   vcpu->sregs.gs.base = pr->pr_reg[22];
   vcpu->sregs.ds.base = pr->pr_reg[23];
   vcpu->sregs.es.base = pr->pr_reg[24];
   vcpu->sregs.fs.base = pr->pr_reg[25];
   vcpu->sregs.gs.base = pr->pr_reg[26];
   vcpu->regs_valid = 1;
   km_write_registers(vcpu);
   vcpu->sregs_valid = 1;
   km_write_sregisters(vcpu);
   km_write_xcrs(vcpu);
   return 0;
}

/*
 * Restores KM specific information
 */
static int km_ss_recover_vcpu_info(char* ptr, size_t length)
{
   /*
    * This is a compile time check to remind developers to check
    * for snapshot implications when km_vcpu_t changes.
    */
   static_assert(sizeof(km_vcpu_t) == 960,
                 "sizeof(km_vcpu_t) changed. Check for snapshot implications");

   if (length < sizeof(km_nt_vcpu_t)) {
      return -1;
   }
   km_nt_vcpu_t* nt = (km_nt_vcpu_t*)ptr;
   km_vcpu_t* vcpu = machine.vm_vcpus[nt->vcpu_id];
   vcpu->stack_top = nt->stack_top;
   vcpu->guest_thr = nt->guest_thr;
   vcpu->set_child_tid = nt->set_child_tid;
   vcpu->clear_child_tid = nt->clear_child_tid;
   vcpu->sigaltstack.ss_sp = (void*)nt->sigaltstack_sp;
   vcpu->sigaltstack.ss_flags = nt->sigaltstack_flags;
   vcpu->sigaltstack.ss_size = nt->sigaltstack_size;
   vcpu->mapself_base = nt->mapself_base;
   vcpu->mapself_size = nt->mapself_size;
   km_hcargs[HC_ARGS_INDEX(nt->vcpu_id)] = (km_hc_args_t*)nt->hcarg;
   vcpu->hypercall = nt->hypercall;
   vcpu->restart = nt->restart;

   // Restore Floating point unit/vector for this VCPU
   if (km_vmdriver_restore_fpstate(vcpu, nt + 1, nt->fp_format) < 0) {
      km_warnx("Error restoring FP state");
   }
   return 0;
}

/*
 * Recover machine.mmaps from NT_FILE records.
 *
 * Record format for NT_FILE:
 *   uint64_t nfile;   // Number of file map records
 *   uint64_t pagesz;  // Page size (We dont use)
 *   // Followed by nfile records (packed) that look like this
 *   uint64_t base;    // base virtual address of the region
 *   uint64_t limit;   // Address of end of region
 *   uint64_t pagenum; // Page Number (we dont' use)
 *   // Followed by nfile NULL terminated strings
 */
static int km_ss_recover_file_maps(char* ptr, size_t length)
{
   uint64_t nfile = ((uint64_t*)ptr)[0];

   // start of region descriptions
   uint64_t* current = &((uint64_t*)ptr)[2];
   // start of region filename strings
   char* curnm = (char*)&((uint64_t*)ptr)[2 + 3 * nfile];
   for (uint64_t i = 0; i < nfile; i++) {
      km_gva_t base = current[0];
      km_gva_t limit = current[1];
      if (limit >= 256 * GIB) {   // TODO: HACK to tell upper VA from lower
         /*
          * There are NT_FILE records for all mappings, including the one
          * in low virtual memory create by load_elf. We want to skip those
          * here and only recover the areas created by guest mmap calls.
          * km_guest/km_dynlinker recovery is done with NT_KM_GUEST and
          * NT_KM_DYNLINKER records. See km_ss_recover_payload.
          */
         km_mmap_set_filename(base, limit, curnm);
      }
      current = &current[3];
      curnm += strlen(curnm) + 1;
   }
   return 0;
}

/*
 * Recover payload state.
 */
unsigned int km_payload_guest = 0;

static inline int km_ss_recover_payload(char* ptr, size_t length, km_payload_t* payload)
{
   char* cur = ptr;
   km_nt_guest_t* g = (km_nt_guest_t*)cur;

   payload->km_load_adjust = g->load_adjust;
   payload->km_ehdr = g->ehdr;
   cur += sizeof(km_nt_guest_t);

   Elf64_Phdr* phdr = malloc(payload->km_ehdr.e_phnum * sizeof(Elf64_Phdr));
   memcpy(phdr, cur, payload->km_ehdr.e_phnum * sizeof(Elf64_Phdr));
   payload->km_phdr = phdr;
   cur += payload->km_ehdr.e_phnum * sizeof(Elf64_Phdr);

   payload->km_filename = strdup(cur);
   return 0;
}

static inline int km_ss_recover_guest(char* ptr, size_t length)
{
   if (km_payload_guest != 0) {
      km_warnx("Ignoring elf note NT_KM_GUEST in snapshot because another note has already been "
               "encountered");
      return 0;
   }
   km_payload_guest = NT_KM_GUEST;
   return km_ss_recover_payload(ptr, length, &km_guest);
}

static inline int km_ss_recover_dynlinker(char* ptr, size_t length)
{
   return km_ss_recover_payload(ptr, length, &km_dynlinker);
}

static inline int km_ss_recover_payloadv(char* ptr, size_t length, km_payload_t* payload)
{
   char* cur = ptr;
   km_nt_guestv_t* g = (km_nt_guestv_t*)cur;

   payload->km_load_adjust = g->load_adjust;
   payload->km_dlopen = g->dlopen;
   payload->km_ehdr = g->ehdr;
   cur += sizeof(km_nt_guestv_t);

   Elf64_Phdr* phdr = malloc(payload->km_ehdr.e_phnum * sizeof(Elf64_Phdr));
   memcpy(phdr, cur, payload->km_ehdr.e_phnum * sizeof(Elf64_Phdr));
   payload->km_phdr = phdr;
   cur += payload->km_ehdr.e_phnum * sizeof(Elf64_Phdr);

   payload->km_filename = strdup(cur);
   return 0;
}

static inline int km_ss_recover_guestv(char* ptr, size_t length)
{
   if (km_payload_guest != 0) {
      km_warnx("Ignoring elf note NT_KM_GUESTV in snapshot because another note has already been "
               "encountered");
      return 0;
   }
   km_payload_guest = NT_KM_GUESTV;
   return km_ss_recover_payloadv(ptr, length, &km_guest);
}

int km_snapshot_notes_apply(char* notebuf, size_t notesize, int type, int (*func)(char*, size_t))
{
   char* cur = notebuf;
   while (cur - notebuf < notesize) {
      Elf64_Nhdr* nhdr = (Elf64_Nhdr*)cur;
      if (nhdr->n_type == type) {
         int ret = func(cur + sizeof(Elf64_Nhdr) + nhdr->n_namesz, nhdr->n_descsz);
         if (ret != 0) {
            return ret;
         }
      }

      cur += roundup(sizeof(Elf64_Nhdr) + nhdr->n_namesz + nhdr->n_descsz, sizeof(Elf64_Word));
   }
   return 0;
}

static inline int km_ss_recover_vcpus(char* notebuf, size_t notesize)
{
   int ret;
   if ((ret = km_snapshot_notes_apply(notebuf, notesize, NT_PRSTATUS, km_ss_recover_prstatus)) != 0) {
      return ret;
   }
   if ((ret = km_snapshot_notes_apply(notebuf, notesize, NT_KM_VCPU, km_ss_recover_vcpu_info)) != 0) {
      return ret;
   }
   return 0;
}

static inline int km_ss_recover_km_monitor(char* notebuf, size_t notesize)
{
   km_nt_monitor_t* mon = (km_nt_monitor_t*)notebuf;
   // Verify that the virtualization driver used when the snapshot was taken is the same
   // as the one km was told to use with the -F (or --virt-device) command flag.
   if (!(mon->monitor_type == KM_NT_MONITOR_TYPE_KVM && machine.vm_type == VM_TYPE_KVM) &&
       !(mon->monitor_type == KM_NT_MONITOR_TYPE_KKM && machine.vm_type == VM_TYPE_KKM)) {
      char* snapshot_vmtype[] = {"kvm", "kkm"};   // indexed by monitor_type
      char* current_vmtype[] = {"kvm", "kkm"};    // indexed by vm_type_t
      km_warnx("snapshot virtualization (%s) and current virtualization (%s) do not agree",
               snapshot_vmtype[mon->monitor_type],
               current_vmtype[machine.vm_type]);
      return -1;
   }
   km_infox(KM_TRACE_SNAPSHOT, "Recover brk");
   if (km_mem_brk(mon->brk) != mon->brk) {
      km_err(2, "brk recover failure");
   }

   /*
    * machine_init maps VDSO and Guest runtime code into memory.
    * tbrk records how much mem this took. size high mmap
    * from tbrk.
    */
   km_gva_t tbrk_gva = km_mem_tbrk(0);
   km_gva_t ptr =
       km_guest_mmap(0, tbrk_gva - mon->tbrk, PROT_NONE, MAP_PRIVATE | MAP_ANONYMOUS, -1, 0);
   if (ptr != mon->tbrk) {
      km_errx(2, "tbrk recover failure: expect=0x%lx got=0x%lx", mon->tbrk, ptr);
   }
   return 0;
}

void km_snapshot_fill_km_payload(km_elf_t* e, km_payload_t* p)
{
   p->km_ehdr = e->ehdr;

   // Read ELF PHDR into tmp_payload.
   if ((p->km_phdr = malloc(sizeof(Elf64_Phdr) * e->ehdr.e_phnum)) == NULL) {
      km_err(2, "no memory for elf program headers");
   }
   for (int i = 0; i < p->km_ehdr.e_phnum; i++) {
      if (km_elf_get_phdr(e, i, &p->km_phdr[i]) != 0) {
         km_err(2, "cannot get phdr %d", i);
      }
   }
}

int km_snapshot_restore(km_elf_t* e)
{
   // Record top of memory
   km_gva_t tbrk_gva = km_mem_tbrk(0);

   km_payload_t tmp_payload = {};
   km_snapshot_fill_km_payload(e, &tmp_payload);

   // disable mmap consolidation during recovery
   km_mmap_set_recovery_mode(1);

   // VCPU's are described in the PT_NOTES section
   size_t notesize = 0;
   char* notebuf = km_snapshot_read_notes(fileno(e->file), &notesize, &tmp_payload);
   if (notebuf == NULL) {
      km_errx(2, "PT_NOTES not found");
   }
   if (km_snapshot_notes_apply(notebuf, notesize, NT_KM_MONITOR, km_ss_recover_km_monitor) < 0) {
      km_errx(2, "recover monitor failed");
   }

   // Memory is fully described by PT_LOAD sections
   km_ss_recover_memory(fileno(e->file), tbrk_gva, &tmp_payload);

   free((void*)e->path);
   km_close_elf_file(e);   // close now to avoid collision with fd's that need restoring
   if (km_ss_recover_vcpus(notebuf, notesize) < 0) {
      km_errx(2, "VCPU restore failed");
   }

   if (km_snapshot_notes_apply(notebuf, notesize, NT_FILE, km_ss_recover_file_maps) < 0) {
      km_errx(2, "recover file maps failed");
   }
   // we only expect to see one of NT_KM_GUESTV or NT_KM_GUEST.
   // One is versioned the other is not.
   if (km_snapshot_notes_apply(notebuf, notesize, NT_KM_GUESTV, km_ss_recover_guestv) < 0) {
      km_errx(2, "recover guest payload failed");
   }
   if (km_snapshot_notes_apply(notebuf, notesize, NT_KM_GUEST, km_ss_recover_guest) < 0) {
      km_errx(2, "recover guest payload failed");
   }
   if (km_snapshot_notes_apply(notebuf, notesize, NT_KM_DYNLINKER, km_ss_recover_dynlinker) < 0) {
      km_errx(2, "recover dynlinker payload maps failed");
   }
   if (km_snapshot_notes_apply(notebuf, notesize, NT_KM_SIGHAND, km_sig_snapshot_recover) < 0) {
      km_errx(2, "recover signal handlers failed");
   }
   if (km_fs_recover(notebuf, notesize) < 0) {
      km_errx(2, "recover open files failed");
   }

   /*
    * km_vcpu_get() assumes that VCPU tasks are allocated and never freed.
    * Create any needed idle vcpu threads needed to meet this assumption.
    */
   int top_vcpu = -1;
   for (int i = 0; i < KVM_MAX_VCPUS; i++) {
      if (machine.vm_vcpus[i] != NULL) {
         top_vcpu = i;
      }
   }
   for (int i = 0; i < top_vcpu; i++) {
      if (machine.vm_vcpus[i] == NULL) {
         machine.vm_vcpus[i] = km_vcpu_restore(i + 1);
         km_vcpu_put(machine.vm_vcpus[i]);
      }
   }

   // reenable mmap consolidation
   km_mmap_set_recovery_mode(0);
   free(notebuf);
   free(tmp_payload.km_phdr);
   return 0;
}

static pthread_mutex_t snap_mutex = PTHREAD_MUTEX_INITIALIZER;
static int in_snapshot = 0;
int km_snapshot_block(km_vcpu_t* vcpu)
{
   pthread_mutex_lock(&snap_mutex);
   if (in_snapshot != 0) {
      pthread_mutex_unlock(&snap_mutex);
      km_warnx("Only one snapshot request allowed at a time");
      return -EAGAIN;
   }
   in_snapshot = 1;
   pthread_mutex_unlock(&snap_mutex);
   km_vcpu_pause_all(vcpu, ALL);   // Wait for everyone to get to the pause point.
   return 0;
}
void km_snapshot_unblock(void)
{
   pthread_mutex_lock(&snap_mutex);
   in_snapshot = 0;
   pthread_mutex_unlock(&snap_mutex);
   km_vcpu_resume_all();
}

int km_snapshot_create(km_vcpu_t* vcpu, char* label, char* description, char* dumppath)
{
   char dumpfile[128];

   // No snapshots while GDB is running
   if (km_gdb_is_enabled() != 0) {
      km_warnx("Cannot create snapshot with GDB running");
      return -EBUSY;
   }
   if (km_have_forked() != 0) {
      km_warnx("Cannot create snapshot after forking");
      return -EBUSY;
   }

   if (dumppath == NULL || dumppath[0] == 0) {
      if (km_mgtdir != NULL) {
         snprintf(dumpfile,
                  sizeof(dumpfile),
                  "%s/kmsnap.%s.%d",
                  km_mgtdir,
                  basename(km_payload_name),
                  getpid());
         dumppath = dumpfile;
      } else {
         dumppath = km_get_snapshot_path();
      }
   }
   km_infox(KM_TRACE_SNAPSHOT, "Begin snapshot pid %d to %s", getpid(), dumppath);
   int rc = km_dump_core(dumppath, vcpu, NULL, label, description, KM_DO_SNAP);
   if (rc != 0) {
      km_warnx("Cannot create snapshot %s, %s", dumppath, strerror(rc));
   } else {
      km_infox(KM_TRACE_SNAPSHOT, "Snapshot complete, pid %d", getpid());
   }

   return rc;
}<|MERGE_RESOLUTION|>--- conflicted
+++ resolved
@@ -97,10 +97,7 @@
                            fd,
                            phdr->p_offset - extra);
             if (m == MAP_FAILED) {
-<<<<<<< HEAD
-               km_err(2, "snapshot mmap[%d]: vaddr=0x%lx offset=0x%lx", i, phdr->p_vaddr, phdr->p_offset);
-=======
-               km_err(errno,
+               km_err(2,
                       "snapshot mmap[%d]: p_vaddr 0x%lx, extra 0x%lx, addr %p, size %lu, "
                       "vaddr=0x%lx offset=0x%lx, prot 0x%x",
                       i,
@@ -111,7 +108,6 @@
                       phdr->p_vaddr,
                       phdr->p_offset,
                       prot_elf_to_mmap(phdr->p_flags));
->>>>>>> 562c0a88
             }
          }
       }
