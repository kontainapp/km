--- conflicted
+++ resolved
@@ -151,29 +151,12 @@
             } else if (sym.st_info == ELF64_ST_INFO(STB_GLOBAL, STT_FUNC) &&
                        strcmp(elf_strptr(e, shdr.sh_link, sym.st_name), KM_SIG_RTRN_SYM_NAME) == 0) {
                km_guest.km_sigreturn = sym.st_value;
-<<<<<<< HEAD
-            }
-            if (km_guest.km_handlers != 0 && km_guest.km_sigreturn != 0) {
-=======
-            } else if (sym.st_info == ELF64_ST_INFO(STB_GLOBAL, STT_FUNC) &&
-                       strcmp(elf_strptr(e, shdr.sh_link, sym.st_name), KM_THR_START_SYM_NAME) == 0) {
-               km_guest.km_start_thread = sym.st_value;
-            } else if ((sym.st_info == ELF64_ST_INFO(STB_GLOBAL, STT_OBJECT) ||
-                        sym.st_info == ELF64_ST_INFO(STB_WEAK, STT_OBJECT)) &&
-                       strcmp(elf_strptr(e, shdr.sh_link, sym.st_name), KM_TSD_SIZE_SYM_NAME) == 0) {
-               km_guest.km_tsd_size = sym.st_value;
-            } else if (sym.st_info == ELF64_ST_INFO(STB_GLOBAL, STT_FUNC) &&
-                       strcmp(elf_strptr(e, shdr.sh_link, sym.st_name), KM_PCREATE_SYM_NAME) == 0) {
-               pthread_create_present = 1;
             } else if (sym.st_info == ELF64_ST_INFO(STB_GLOBAL, STT_FUNC) &&
                        strcmp(elf_strptr(e, shdr.sh_link, sym.st_name), KM_CLONE_CHILD_SYM_NAME) == 0) {
                km_guest.km_clone_child = sym.st_value;
                warnx("clone_child: 0x%lx", km_guest.km_clone_child);
             }
-            if (km_guest.km_libc != 0 && km_guest.km_handlers != 0 && km_guest.km_tsd_size != 0 &&
-                km_guest.km_sigreturn != 0 && km_guest.km_start_thread != 0 &&
-                km_guest.km_clone_child != NULL) {
->>>>>>> 00289b8b
+            if (km_guest.km_handlers != 0 && km_guest.km_sigreturn != 0 && km_guest.km_clone_child) {
                break;
             }
          }
