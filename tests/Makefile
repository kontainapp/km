--- conflicted
+++ resolved
@@ -32,14 +32,11 @@
 KM_PAYLOADS := ${SRC:%.c=%.km} ${SRC_CPP:%.cpp=%.km}
 EXECS := ${KM_PAYLOADS} ${KM_PAYLOADS:%.km=%}
 
-<<<<<<< HEAD
-=======
 SHRSRC := hello.c hello_lib.c ${SRC} ${SRC_CPP}
 SOBJS := ${SHRSRC:%.c=%.so} ${SHRSRC:%.cpp=%.so}
 
 ${KM_PAYLOADS}: ${TOP}build/runtime
 
->>>>>>> 12e3bb25
 CXXFLAGS=${CFLAGS}
 ${SRC_CPP:%.cpp=%.km}: KCC=kontain-g++
 ${SRC_CPP:%.cpp=%}: CC=g++
@@ -52,12 +49,7 @@
 # file for keeping per-test 'time' info
 TIME_INFO = ${TOP}build/time_info.txt
 
-<<<<<<< HEAD
-# default target, should be first in file
-all: ${EXECS} ## Build all test, for Linux and KM
-=======
 all: ${EXECS} ${SOBJS} ## Build all test, for Linux and KM
->>>>>>> 12e3bb25
 
 ${KM_PAYLOADS}: ${TOP}build/runtime
 
@@ -75,15 +67,12 @@
 	@echo ""
 	@rm -f ${TIME_INFO}
 
-<<<<<<< HEAD
-=======
 %.so: %.c
 	${KCC} -shared -I$(TOP)include -I$(TOP)km ${LDFLAGS} $< -o $@ ${KM_LDFLAGS}
 
 %.so: %.cpp
 	${KCC} -shared -I$(TOP)include -I$(TOP)km ${LDFLAGS} $< -o $@ ${KM_LDFLAGS}
 
->>>>>>> 12e3bb25
 %.km: %.o
 	${KCC} ${LDFLAGS} $< -o $@ ${KM_LDFLAGS}
 
